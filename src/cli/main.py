"""
Command-line interface for the S3 to Redshift backup system.

This module provides a comprehensive CLI for executing backup operations,
monitoring system status, and managing backup configurations.
"""

import click
import sys
import json
import warnings
import fnmatch
import yaml
from typing import List, Dict, Any, Optional, Tuple
from pathlib import Path
import time

# Suppress common library warnings in non-debug mode
warnings.filterwarnings("ignore", category=UserWarning, module="pydantic")
warnings.filterwarnings("ignore", category=DeprecationWarning, module="paramiko")
warnings.filterwarnings("ignore", category=DeprecationWarning, module="cryptography")

from src.config.settings import AppConfig
from src.backup.sequential import SequentialBackupStrategy
from src.backup.inter_table import InterTableBackupStrategy
# from src.backup.intra_table import IntraTableBackupStrategy  # Disabled: complex with bugs
from src.utils.logging import setup_logging, configure_logging_from_config
from src.utils.exceptions import BackupSystemError, ConfigurationError
from src.core.connections import ConnectionManager


def _load_pipeline_config_for_tables(tables: List[str]) -> Optional[Dict[str, Any]]:
    """
    Load pipeline configuration for the given tables.
    Handles v1.2.0 multi-schema support by detecting pipeline from table scoping.
    """
    if not tables:
        return None
    
    # Extract pipeline name from first scoped table
    first_table = tables[0]
    if ':' not in first_table:
        return None
    
    # Extract connection/pipeline from scoped table name
    connection_part, _ = first_table.split(':', 1)
    
    # Map connection to pipeline file
    pipeline_mapping = {
        'US_PROD_RO_SSH': 'us_prod_kuaisong_tracking_pipeline',
        'US_DW_UNIDW_SSH': 'us_dw_unidw_parcel_poc',
        'US_DW_HYBRID_SSH': 'us_dw_hybrid_v1_2'
    }
    
    pipeline_name = pipeline_mapping.get(connection_part)
    if not pipeline_name:
        return None
    
    # Load pipeline configuration
    config_path = Path("config/pipelines") / f"{pipeline_name}.yml"
    if not config_path.exists():
        return None
    
    try:
        with open(config_path, 'r') as f:
            config = yaml.safe_load(f)
            logger.info(f"Successfully loaded pipeline config from {config_path}")
            return config
    except Exception as e:
        logger.error(f"Failed to load pipeline config {config_path}: {e}")
        return None


def _create_cdc_strategy_for_table(pipeline_name: str, table_name: str):
    """
    Create CDC strategy instance for a table from pipeline configuration.
    
    Args:
        pipeline_name: Name of the pipeline (e.g., 'us_dw_hybrid_v1_2')
        table_name: Table name (e.g., 'settlement.settle_orders')
        
    Returns:
        CDCStrategy instance or None if no CDC configuration found
    """
    try:
        import yaml
        from pathlib import Path
        from src.core.cdc_strategy_engine import CDCStrategyFactory, CDCConfig, CDCStrategyType
        from src.utils.logging import get_logger
        
        logger = get_logger(__name__)
        
        # Load pipeline configuration
        config_path = Path("config/pipelines") / f"{pipeline_name}.yml"
        if not config_path.exists():
            logger.warning(f"Pipeline configuration not found: {config_path}")
            return None
        
        with open(config_path, 'r') as f:
            pipeline_config = yaml.safe_load(f)
        
        # Extract table-specific CDC configuration
        tables_config = pipeline_config.get('tables', {})
        
        # Remove scope prefix from table name for config lookup
        config_table_name = table_name
        if ':' in table_name:
            _, config_table_name = table_name.split(':', 1)
        
        table_config = tables_config.get(config_table_name, {})
        
        if not table_config:
            # Use print instead of logger for CLI context
            print(f"No CDC configuration found for {config_table_name} in {pipeline_name}")
            return None
        
        # Parse CDC configuration
        cdc_strategy_name = table_config.get('cdc_strategy', 'timestamp_only')
        
        # Map string to enum
        strategy_mapping = {
            'timestamp_only': CDCStrategyType.TIMESTAMP_ONLY,
            'hybrid': CDCStrategyType.HYBRID,
            'id_only': CDCStrategyType.ID_ONLY,
            'full_sync': CDCStrategyType.FULL_SYNC,
            'custom_sql': CDCStrategyType.CUSTOM_SQL
        }
        
        if cdc_strategy_name not in strategy_mapping:
            print(f"Unknown CDC strategy: {cdc_strategy_name}")
            return None
        
        strategy_type = strategy_mapping[cdc_strategy_name]
        
        # Build CDC configuration
        # Get batch_size from processing config or use pipeline default
        processing_config = table_config.get('processing', {})
        batch_size = processing_config.get('batch_size')
        if batch_size is None:
            # Fall back to cdc_batch_size for backward compatibility
            batch_size = table_config.get('cdc_batch_size')
        if batch_size is None:
            # Use pipeline default if available
            pipeline_config = config.get('pipeline', {})
            pipeline_processing = pipeline_config.get('processing', {})
            batch_size = pipeline_processing.get('batch_size', 50000)
        
        cdc_config = CDCConfig(
            strategy=strategy_type,
            timestamp_column=table_config.get('cdc_timestamp_column'),
            id_column=table_config.get('cdc_id_column'),
            ordering_columns=table_config.get('cdc_ordering_columns'),
            custom_query=table_config.get('cdc_custom_query'),
<<<<<<< HEAD
            batch_size=batch_size
=======
            batch_size=table_config.get('cdc_batch_size', 50000),
            timestamp_format=table_config.get('timestamp_format', 'auto'),
            additional_where=table_config.get('additional_where')
>>>>>>> 547d4004
        )
        
        # For full_sync strategy, add metadata for mode
        if strategy_type == CDCStrategyType.FULL_SYNC:
            full_sync_mode = table_config.get('full_sync_mode', 'append')
            cdc_config.metadata = {'full_sync_mode': full_sync_mode}
        
        # Create strategy instance
        cdc_strategy = CDCStrategyFactory.create_strategy(cdc_config)
        
        # Use print instead of logger for CLI context - success is shown by CLI
        return cdc_strategy
        
    except Exception as e:
        # Use print for CLI context
        print(f"Failed to create CDC strategy for {table_name}: {e}")
        return None


def _auto_detect_pipeline_for_table(table_name: str) -> Tuple[Optional[str], List[str], bool]:
    """
    Auto-detect the appropriate pipeline for a given table with conflict detection.
    
    This provides smart validation to prevent accidental usage of wrong pipelines
    when multiple pipelines could handle the same table.
    
    Detection Strategy:
    1. Check explicit table configurations (highest priority)
    2. Find all potential pipeline matches  
    3. Return single match if unambiguous, None if multiple matches found
    
    Args:
        table_name: Table name to find pipeline for (e.g., 'settlement.settle_orders')
        
    Returns:
        Tuple of (pipeline_name, all_matches, is_ambiguous)
        - pipeline_name: Single unambiguous match, or None if ambiguous/none found
        - all_matches: List of all potential pipeline matches
        - is_ambiguous: True if multiple pipelines could handle this table
    """
    try:
        config_dir = Path("config/pipelines")
        if not config_dir.exists():
            return None, [], False
            
        # Extract schema from table name for pattern matching
        schema_name = table_name.split('.')[0] if '.' in table_name else None
        
        explicit_matches = []  # Pipelines that explicitly define this table
        pattern_matches = []   # Pipelines that match by schema pattern
        
        # Check each pipeline configuration
        import yaml
        for pipeline_file in config_dir.glob("*.yml"):
            pipeline_name = pipeline_file.stem
            
            try:
                with open(pipeline_file, 'r') as f:
                    pipeline_config = yaml.safe_load(f)
                
                # Check if this pipeline explicitly lists this table
                tables = pipeline_config.get('tables', {})
                if table_name in tables:
                    explicit_matches.append(pipeline_name)
                    continue  # Explicit match takes priority
                
                # Check schema-based patterns
                if schema_name and schema_name != 'default':
                    # settlement.* could match multiple settlement pipelines
                    if schema_name.lower() in pipeline_name.lower():
                        pattern_matches.append(pipeline_name)
                        
            except Exception:
                continue  # Skip invalid pipeline files
        
        # Combine matches with explicit taking priority
        all_matches = explicit_matches + pattern_matches
        
        # Remove duplicates while preserving order
        seen = set()
        all_matches = [x for x in all_matches if not (x in seen or seen.add(x))]
        
        # Add default as fallback if no other matches
        if not all_matches:
            default_pipeline = config_dir / "default.yml"
            if default_pipeline.exists():
                all_matches = ["default"]
        
        # Determine if ambiguous
        is_ambiguous = len(all_matches) > 1
        
        if is_ambiguous:
            # Multiple matches - return None to force user specification
            return None, all_matches, True
        elif all_matches:
            # Single unambiguous match
            return all_matches[0], all_matches, False
        else:
            # No matches found
            return None, [], False
        
    except Exception as e:
        # Graceful fallback
        return None, [], False


def _load_pipeline_config(pipeline_name: str) -> Optional[Dict[str, Any]]:
    """
    Load pipeline configuration from YAML file.
    
    Args:
        pipeline_name: Name of the pipeline to load
        
    Returns:
        Pipeline configuration dictionary, or None if not found
    """
    try:
        config_path = Path("config/pipelines") / f"{pipeline_name}.yml"
        if not config_path.exists():
            # Try with _pipeline suffix
            config_path = Path("config/pipelines") / f"{pipeline_name}_pipeline.yml"
        
        if config_path.exists():
            with open(config_path, 'r') as f:
                return yaml.safe_load(f)
    except Exception as e:
        # Log error but don't fail
        pass
    
    return None


def _get_canonical_connection_for_pipeline(pipeline_name: str) -> Optional[str]:
    """
    Get canonical connection name for a pipeline to enable unified watermark scoping.
    
    Args:
        pipeline_name: Name of the pipeline to lookup
        
    Returns:
        Canonical connection name, or None if pipeline not found/no mapping
    """
    try:
        # Check if multi-schema components are available
        config_path = Path("config/pipelines") / f"{pipeline_name}.yml"
        if not config_path.exists():
            return None
            
        # Load pipeline configuration to get source connection
        import yaml
        with open(config_path, 'r') as f:
            pipeline_config = yaml.safe_load(f)
            
        pipeline_info = pipeline_config.get('pipeline', {})
        source_connection = pipeline_info.get('source')
        
        if source_connection:
            # Return the canonical connection name for unified scoping
            return source_connection
        else:
            return None
            
    except Exception as e:
        # Fallback gracefully - if we can't resolve, let pipeline scoping work as before
        return None


def setup_v1_1_0_commands():
    """Setup v1.1.0 multi-schema commands if configuration is available"""
    try:
        # Check if v1.1.0 configuration exists
        config_path = Path("config")
        if config_path.exists() and (config_path / "connections.yml").exists():
            # Import and add v1.1.0 commands
            from src.cli.multi_schema_commands import add_multi_schema_commands
            add_multi_schema_commands(cli)
            return True
    except ImportError:
        # v1.1.0 components not available
        pass
    except Exception:
        # Configuration issues - fallback to v1.0.0 mode
        pass
    
    return False


def setup_v1_2_0_commands():
    """Setup v1.2.0 CDC Intelligence Engine commands"""
    try:
        # Check if v1.2.0 CDC components are available
        from src.cli.v1_2_0_commands import register_v1_2_commands
        register_v1_2_commands(cli)
        return True
    except ImportError:
        # v1.2.0 components not available
        pass
    except Exception:
        # Configuration issues - v1.2.0 not available
        pass
    
    return False


def setup_column_mapping_commands():
    """Setup column mapping management commands"""
    try:
        from src.cli.column_mapping_commands import column_mappings_group
        cli.add_command(column_mappings_group)
        return True
    except ImportError:
        # Column mapping components not available
        pass
    except Exception:
        # Other initialization errors
        pass
    
    return False


# Strategy mapping
STRATEGIES = {
    'sequential': SequentialBackupStrategy,
    'inter-table': InterTableBackupStrategy,
    # 'intra-table': IntraTableBackupStrategy  # Disabled: complex with boundary bugs
}


@click.group()
@click.option('--debug', is_flag=True, help='Enable debug logging')
@click.option('--quiet', '-q', is_flag=True, help='Quiet mode - only show errors and warnings')
@click.option('--config-file', type=click.Path(exists=True), help='Configuration file path')
@click.option('--log-file', type=click.Path(), help='Log file path')
@click.option('--json-logs', is_flag=True, help='Output logs in JSON format')
@click.pass_context
def cli(ctx, debug, quiet, config_file, log_file, json_logs):
    """
    S3 to Redshift Incremental Backup System
    
    A production-ready system for backing up MySQL data to S3 in parquet format
    with support for multiple backup strategies and comprehensive monitoring.
    """
    ctx.ensure_object(dict)
    
    try:
        # Setup logging first
        if quiet:
            log_level = "WARNING"
        elif debug:
            log_level = "DEBUG"
        else:
            log_level = "INFO"
        setup_logging(
            level=log_level,
            log_file=log_file,
            json_logs=json_logs,
            include_caller=debug
        )
        
        # Load configuration
        if config_file:
            config = AppConfig.load(config_file)
        else:
            config = AppConfig.load()
        
        # Override debug setting if specified
        if debug:
            config.debug = True
            config.log_level = "DEBUG"
        
        # Configure application logging
        backup_logger = configure_logging_from_config(config)
        
        # Validate configuration (but don't fail CLI initialization)
        try:
            errors = config.validate_all()
            if errors:
                click.echo("⚠️  Configuration warnings:")
                for error in errors:
                    click.echo(f"   - {error}")
                click.echo()
        except Exception as validation_error:
            # Store validation error for later display but don't fail initialization
            click.echo(f"⚠️  Configuration validation error: {validation_error}")
            click.echo()
        
        # Store in context
        ctx.obj['config'] = config
        ctx.obj['backup_logger'] = backup_logger
        ctx.obj['debug'] = debug
        
        # Integrate v1.1.0 Multi-Schema CLI Features
        try:
            from src.cli.cli_integration import integrate_multi_schema_cli, add_version_detection_commands
            integrate_multi_schema_cli(cli)
            
            # Add column mapping commands
            from src.cli.column_mapping_commands import column_mappings_group
            cli.add_command(column_mappings_group)
            add_version_detection_commands(cli)
        except ImportError as e:
            if debug:
                click.echo(f"⚠️  v1.1.0 multi-schema features not available: {e}")
        except Exception as e:
            if debug:
                click.echo(f"⚠️  Error integrating v1.1.0 features: {e}")
        
        # Only log CLI initialization in debug mode or when explicitly requested
        if debug:
            backup_logger.logger.info(
                "CLI initialized successfully",
                debug_mode=debug,
                config_file=config_file,
                log_file=log_file
            )
        
    except Exception as e:
        click.echo(f"❌ Failed to initialize: {e}", err=True)
        sys.exit(1)


# Add column mapping commands
try:
    from src.cli.column_mapping_commands import column_mappings_group
    cli.add_command(column_mappings_group)
except ImportError:
    pass


@cli.command()
@click.option('--tables', '-t', multiple=True, required=True, 
              help='Tables to backup (format: schema.table_name)')
@click.option('--strategy', '-s', 
              type=click.Choice(['sequential', 'inter-table']),
              default='sequential', 
              help='Backup strategy to use')
@click.option('--max-workers', type=int, 
              help='Maximum parallel workers (overrides config)')
@click.option('--batch-size', type=int, 
              help='Batch size for processing (overrides config)')
@click.option('--dry-run', is_flag=True, 
              help='Show what would be done without executing')
@click.option('--estimate', is_flag=True, 
              help='Estimate completion time')
@click.pass_context
def backup(ctx, tables: List[str], strategy: str, max_workers: int, 
           batch_size: int, dry_run: bool, estimate: bool):
    """
    Run incremental backup for specified tables.
    
    Examples:
        s3-backup backup -t settlement.settlement_normal_delivery_detail -s sequential
        s3-backup backup -t table1 -t table2 -s inter-table --max-workers 8
        s3-backup backup -t table1 -s sequential --estimate
    """
    config = ctx.obj['config']
    backup_logger = ctx.obj['backup_logger']
    
    # Override config with CLI options if provided
    if max_workers:
        config.backup.max_workers = max_workers
    if batch_size:
        config.backup.batch_size = batch_size
    
    # Validate strategy choice
    if strategy not in STRATEGIES:
        click.echo(f"❌ Unknown strategy: {strategy}", err=True)
        sys.exit(1)
    
    # Validate table names
    for table in tables:
        if '.' not in table:
            click.echo(f"⚠️  Table '{table}' should include schema (e.g., schema.table_name)")
    
    # Show strategy information
    strategy_class = STRATEGIES[strategy]
    temp_strategy = strategy_class(config)
    strategy_info = temp_strategy.get_strategy_info()
    
    click.echo(f"🚀 {strategy_info['name']}")
    click.echo(f"   {strategy_info['description']}")
    click.echo()
    
    # Show estimate if requested
    if estimate:
        click.echo("📊 Time Estimation:")
        estimates = temp_strategy.estimate_completion_time(list(tables))
        
        click.echo(f"   Strategy: {estimates['strategy']}")
        click.echo(f"   Tables: {estimates['total_tables']}")
        
        if 'parallel_duration_minutes' in estimates:
            click.echo(f"   Estimated time: {estimates['parallel_duration_minutes']} minutes")
            if 'estimated_speedup' in estimates:
                click.echo(f"   Estimated speedup: {estimates['estimated_speedup']}x")
        else:
            click.echo(f"   Estimated time: {estimates.get('estimated_duration_minutes', 'N/A')} minutes")
        
        click.echo()
        
        if not click.confirm("Continue with backup?"):
            return
    
    # Show dry run information
    if dry_run:
        click.echo("🔍 Dry Run - No actual backup will be performed")
        click.echo(f"   Strategy: {strategy}")
        click.echo(f"   Tables: {', '.join(tables)}")
        click.echo(f"   Batch size: {config.backup.batch_size}")
        click.echo(f"   Max workers: {config.backup.max_workers}")
        click.echo()
        return
    
    # Execute backup
    try:
        click.echo(f"▶️  Starting {strategy} backup...")
        click.echo(f"   Tables: {', '.join(tables)}")
        click.echo(f"   Workers: {config.backup.max_workers}")
        click.echo(f"   Batch size: {config.backup.batch_size}")
        click.echo()
        
        # Create and execute backup strategy
        backup_strategy = strategy_class(config)
        
        start_time = time.time()
        success = backup_strategy.execute(list(tables))
        duration = time.time() - start_time
        
        # Get detailed results
        summary = backup_strategy.get_backup_summary()
        
        # Display results
        if success:
            click.echo("✅ Backup completed successfully!")
        else:
            click.echo("❌ Backup failed!")
        
        click.echo()
        click.echo("📈 Backup Summary:")
        click.echo(f"   Duration: {duration:.1f} seconds ({duration/60:.1f} minutes)")
        click.echo(f"   Tables processed: {summary['tables_processed']}")
        click.echo(f"   Total rows: {summary['total_rows']:,}")
        click.echo(f"   Total batches: {summary['total_batches']}")
        click.echo(f"   Data uploaded: {summary['s3_stats']['total_size_mb']} MB")
        click.echo(f"   Processing rate: {summary['avg_rows_per_second']:,.0f} rows/second")
        
        if summary['errors'] > 0:
            click.echo(f"   Errors: {summary['errors']}")
        
        if summary['warnings'] > 0:
            click.echo(f"   Warnings: {summary['warnings']}")
        
        # Show per-table details if multiple tables
        if len(tables) > 1 and summary['per_table_metrics']:
            click.echo()
            click.echo("📋 Per-Table Results:")
            for table_name, metrics in summary['per_table_metrics'].items():
                click.echo(f"   {table_name}:")
                click.echo(f"     Rows: {metrics['rows']:,}")
                click.echo(f"     Batches: {metrics['batches']}")
                click.echo(f"     Duration: {metrics.get('duration', 0):.1f}s")
                click.echo(f"     Rate: {metrics.get('rows_per_second', 0):,.0f} rows/s")
        
        sys.exit(0 if success else 1)
        
    except KeyboardInterrupt:
        click.echo("\n⏹️  Backup interrupted by user")
        sys.exit(130)
    except Exception as e:
        backup_logger.error_occurred(e, "cli_backup_command")
        click.echo(f"❌ Backup error: {e}", err=True)
        sys.exit(1)


@cli.command()
@click.option('--tables', '-t', multiple=True, required=True, 
              help='Tables to sync (format: schema.table_name)')
@click.option('--strategy', '-s', 
              type=click.Choice(['sequential', 'inter-table']),
              default='sequential', 
              help='Backup strategy to use')
@click.option('--max-workers', type=int, 
              help='Maximum parallel workers (overrides config)')
@click.option('--batch-size', type=int, 
              help='Batch size for processing (overrides config)')
@click.option('--dry-run', is_flag=True, 
              help='Show what would be done without executing')
@click.option('--backup-only', is_flag=True, 
              help='Only run backup (MySQL → S3), skip Redshift loading')
@click.option('--redshift-only', is_flag=True, 
              help='Only run Redshift loading (S3 → Redshift), skip backup')
@click.option('--verify-data', is_flag=True, 
              help='Verify row counts after sync')
@click.option('--limit', type=int, 
              help='Rows per chunk (chunk size)')
@click.option('--max-chunks', type=int,
              help='Maximum number of chunks to process (total rows = limit × max-chunks)')
@click.option('--pipeline', '-p', help='Pipeline name for multi-schema support (v1.2.0)')
@click.option('--connection', '-c', help='Connection name for multi-schema support (v1.2.0)')
@click.option('--json-output', is_flag=True, help='Output sync results in JSON format for automation')
@click.pass_context
def sync(ctx, tables: List[str], strategy: str, max_workers: int, 
         batch_size: int, dry_run: bool, backup_only: bool, redshift_only: bool, verify_data: bool, limit: int, max_chunks: int, pipeline: str, connection: str, json_output: bool):
    """
    Complete MySQL → S3 → Redshift synchronization with flexible schema discovery.
    
    This command performs the full pipeline:
    1. Extracts data from MySQL to S3 (parquet format) with dynamic schema discovery
    2. Loads S3 parquet data directly into Redshift using FORMAT AS PARQUET
    3. Updates watermarks for both MySQL and Redshift stages
    4. Provides comprehensive status tracking per table
    
    Perfect for production data synchronization with any table structure.
    
    Examples:
        # Full sync (MySQL → S3 → Redshift) with auto-detection
        s3-backup sync -t settlement.settlement_claim_detail
        
        # Multiple tables with parallel strategy  
        s3-backup sync -t settlement.settlement_claim_detail \\
                       -t settlement.settlement_normal_delivery_detail \\
                       -s inter-table
        
        # Explicit pipeline specification (v1.2.0 multi-schema)
        s3-backup sync -t settlement.settle_orders -p us_dw_pipeline
        
        # Backup only (MySQL → S3)
        s3-backup sync -t settlement.table_name --backup-only
        
        # Redshift loading only (S3 → Redshift)
        s3-backup sync -t settlement.table_name --redshift-only
        
        # Test run without execution
        s3-backup sync -t settlement.table_name --dry-run
        
        # Uses row-based chunking for reliable incremental processing
        s3-backup sync -t settlement.table_name
    """
    config = ctx.obj['config']
    backup_logger = ctx.obj['backup_logger']
    
    # Validate options
    if backup_only and redshift_only:
        click.echo("❌ Cannot specify both --backup-only and --redshift-only", err=True)
        sys.exit(1)
    
    # Override config with CLI options if provided
    if max_workers:
        config.backup.max_workers = max_workers
    if batch_size:
        config.backup.batch_size = batch_size
    
    # Validate strategy choice
    if strategy not in STRATEGIES:
        click.echo(f"❌ Unknown strategy: {strategy}", err=True)
        sys.exit(1)
    
    # Validate table names and handle v1.2.0 multi-schema support
    processed_tables = []
    for table in tables:
        if '.' not in table:
            click.echo(f"⚠️  Table '{table}' should include schema (e.g., schema.table_name)")
        
        # Handle pipeline auto-detection for each table (v1.2.0 multi-schema)
        effective_table_name = table
        
        # Auto-detect pipeline with conflict validation if no explicit pipeline/connection specified
        if not pipeline and not connection:
            detected_pipeline, all_matches, is_ambiguous = _auto_detect_pipeline_for_table(table)
            
            if is_ambiguous:
                click.echo(f"⚠️  Multiple pipelines could handle table '{table}':", err=True)
                for match in all_matches:
                    click.echo(f"   • {match}", err=True)
                click.echo(f"❌ Please specify --pipeline flag to disambiguate:", err=True)
                click.echo(f"   Example: sync -t {table} -p {all_matches[0]}", err=True)
                sys.exit(1)
            elif detected_pipeline:
                click.echo(f"🔍 Auto-detected pipeline: {detected_pipeline} for table {table}")
                # Map pipeline to canonical connection for scoped table name
                canonical_connection = _get_canonical_connection_for_pipeline(detected_pipeline)
                if canonical_connection:
                    effective_table_name = f"{canonical_connection}:{table}"
                else:
                    effective_table_name = f"{detected_pipeline}:{table}"
        
        elif pipeline or connection:
            # Handle explicit pipeline/connection specification
            if pipeline and connection:
                click.echo("❌ Cannot specify both --pipeline and --connection", err=True)
                sys.exit(1)
            
            if pipeline:
                # Map pipeline to canonical connection for scoped table name
                canonical_connection = _get_canonical_connection_for_pipeline(pipeline)
                if canonical_connection:
                    effective_table_name = f"{canonical_connection}:{table}"
                else:
                    effective_table_name = f"{pipeline}:{table}"
            elif connection:
                effective_table_name = f"{connection}:{table}"
        
        processed_tables.append(effective_table_name)
    
    # Use processed table names with proper scoping
    tables = processed_tables
    
    # Show operation information
    if backup_only:
        operation = "MySQL → S3 Backup"
        stages = "Stage 1 only"
    elif redshift_only:
        operation = "S3 → Redshift Loading"
        stages = "Stage 2 only"
    else:
        operation = "Complete Synchronization"
        stages = "MySQL → S3 → Redshift"
    
    click.echo(f"🔄 {operation}")
    click.echo(f"   Strategy: {strategy}")
    click.echo(f"   Pipeline: {stages}")
    click.echo(f"   Tables: {len(tables)} table(s)")
    click.echo(f"   Chunking: Row-based (incremental processing with watermarks)")
    click.echo(f"   Schema Discovery: Dynamic (flexible schema for each table)")
    click.echo()
    
    # Show dry run information
    if dry_run:
        click.echo("🔍 Dry Run - No actual sync will be performed")
        click.echo(f"   Strategy: {strategy}")
        click.echo(f"   Tables: {', '.join(tables)}")
        click.echo(f"   Batch size: {config.backup.batch_size}")
        click.echo(f"   Max workers: {config.backup.max_workers}")
        click.echo(f"   Backup to S3: {'Yes' if not redshift_only else 'Skip'}")
        click.echo(f"   Load to Redshift: {'Yes' if not backup_only else 'Skip'}")
        click.echo(f"   Parquet format: Direct COPY (FORMAT AS PARQUET)")
        click.echo()
        return
    
    # Execute sync pipeline
    try:
        click.echo(f"▶️  Starting {operation.lower()}...")
        click.echo(f"   Tables: {', '.join(tables)}")
        click.echo(f"   Workers: {config.backup.max_workers}")
        click.echo(f"   Batch size: {config.backup.batch_size}")
        click.echo()
        
        start_time = time.time()
        overall_success = True
        
        # Stage 1: MySQL → S3 Backup
        backup_success = True
        backup_summary = {}
        
        if not redshift_only:
            click.echo("📊 Stage 1: MySQL → S3 Backup")
            click.echo("   Dynamic schema discovery + parquet upload")
            
            # Create and execute backup strategy
            backup_strategy = STRATEGIES[strategy](config)
            
<<<<<<< HEAD
            # Get batch_size with proper fallback hierarchy
            # 3. System default (final fallback)
            pipeline_batch_size = config.backup.target_rows_per_chunk
            
            # Try to get batch_size from pipeline configuration if available
            if pipeline:
                pipeline_config = _load_pipeline_config(pipeline)
                if pipeline_config:
                    # 2. Pipeline default (middle priority)
                    pipeline_processing = pipeline_config.get('pipeline', {}).get('processing', {})
                    if 'batch_size' in pipeline_processing:
                        pipeline_batch_size = pipeline_processing['batch_size']
                        click.echo(f"   Using pipeline default batch_size: {pipeline_batch_size}")
                    
                    # 1. Table-specific (highest priority)
                    if 'tables' in pipeline_config:
                        for table_name in tables:
                            base_table_name = table_name.split(':')[-1] if ':' in table_name else table_name
                            for table_key, table_config in pipeline_config['tables'].items():
                                if base_table_name in table_key or table_key in base_table_name:
                                    processing = table_config.get('processing', {})
                                    if 'batch_size' in processing:
                                        pipeline_batch_size = processing['batch_size']
                                        click.echo(f"   Using table-specific batch_size: {pipeline_batch_size}")
                                        break
=======
            # Load pipeline configuration if available for CDC optimization
            pipeline_config = _load_pipeline_config_for_tables(tables)
            if pipeline_config:
                backup_strategy.pipeline_config = pipeline_config
                click.echo(f"✅ Loaded pipeline config with {len(pipeline_config.get('tables', {}))} table configurations")
            else:
                click.echo("⚠️  No pipeline configuration loaded - CDC will use basic mode")
>>>>>>> 547d4004
            
            # Calculate parameters based on limit and max_chunks
            chunk_size = limit if limit else pipeline_batch_size
            max_total_rows = None
            
            if limit and max_chunks:
                # limit = chunk size, max_chunks = number of chunks
                # total rows = limit × max_chunks
                max_total_rows = limit * max_chunks
                click.echo(f"   📏 Row limits: {chunk_size} rows/chunk × {max_chunks} chunks = {max_total_rows} total rows")
            elif limit and not max_chunks:
                # limit = total row limit (user expectation for --limit 100)
                max_total_rows = limit
                chunk_size = min(limit, pipeline_batch_size)
                click.echo(f"   📏 Total row limit: {max_total_rows} rows (chunk size: {chunk_size})")
            elif max_chunks and not limit:
                # max_chunks specified but no limit - use default chunk size
                max_total_rows = chunk_size * max_chunks
                click.echo(f"   📏 Row limits: {chunk_size} rows/chunk × {max_chunks} chunks = {max_total_rows} total rows")
            
            # Get source connection for multi-schema support
            source_connection = None
            if pipeline:
                source_connection = _get_canonical_connection_for_pipeline(pipeline)
                if source_connection:
                    click.echo(f"   🔗 Using connection: {source_connection} (from pipeline {pipeline})")
            elif connection:
                source_connection = connection
                click.echo(f"   🔗 Using connection: {source_connection}")
            
            backup_success = backup_strategy.execute(list(tables), chunk_size=chunk_size, max_total_rows=max_total_rows, source_connection=source_connection)
            backup_summary = backup_strategy.get_backup_summary()
            
            if backup_success:
                click.echo(f"   ✅ Backup completed: {backup_summary['total_rows']:,} rows")
                click.echo(f"   📁 Uploaded: {backup_summary['s3_stats']['total_size_mb']} MB")
            else:
                click.echo("   ❌ Backup stage failed")
                overall_success = False
            click.echo()
        
        # Stage 2: S3 → Redshift Loading
        redshift_success = True
        redshift_summary = {}
        
        if not backup_only and (backup_success or redshift_only):
            click.echo("📊 Stage 2: S3 → Redshift Loading")
            click.echo("   Direct parquet COPY (FORMAT AS PARQUET)")
            
            try:
                from src.core.gemini_redshift_loader import GeminiRedshiftLoader
                from src.core.watermark_adapter import create_watermark_manager
                
                click.echo("   Initializing Redshift connection...")
                redshift_loader = GeminiRedshiftLoader(config)
                watermark_manager = create_watermark_manager(config.to_dict())
                loaded_tables = 0
                total_redshift_rows = 0
                
                # Test connection first
                try:
                    click.echo("   Testing Redshift connectivity...")
                    connection_test = redshift_loader._test_connection()
                    if not connection_test:
                        raise Exception("Redshift connection test failed")
                    click.echo("   ✅ Redshift connection established")
                except Exception as conn_e:
                    click.echo(f"   ❌ Redshift connection failed: {conn_e}")
                    raise conn_e
                
                for table_name in tables:
                    click.echo(f"   Loading: {table_name}")
                    
                    # Create CDC strategy for this table if pipeline is specified
                    cdc_strategy = None
                    if effective_pipeline:
                        try:
                            cdc_strategy = _create_cdc_strategy_for_table(effective_pipeline, table_name)
                            if cdc_strategy:
                                strategy_info = cdc_strategy.get_sync_mode() if hasattr(cdc_strategy, 'get_sync_mode') else cdc_strategy.strategy_name
                                click.echo(f"   CDC Strategy: {strategy_info}")
                        except Exception as cdc_e:
                            click.echo(f"   ⚠️  CDC Strategy creation failed: {cdc_e}")
                            # Continue without CDC strategy (fallback to default behavior)
                    
                    # Add timeout and retry for individual table loading
                    max_attempts = 2
                    table_success = False
                    
                    for attempt in range(max_attempts):
                        try:
                            if attempt > 0:
                                click.echo(f"   Retrying {table_name} (attempt {attempt + 1}/{max_attempts})...")
                            
                            table_success = redshift_loader.load_table_data(table_name, cdc_strategy)
                            
                            if table_success:
                                break  # Success, exit retry loop
                                
                        except Exception as table_e:
                            if attempt == max_attempts - 1:  # Last attempt
                                click.echo(f"   ❌ {table_name}: Failed after {max_attempts} attempts - {table_e}")
                                table_success = False
                            else:
                                click.echo(f"   ⚠️ {table_name}: Attempt {attempt + 1} failed, retrying...")
                                time.sleep(5)  # Wait before retry
                    
                    if table_success:
                        loaded_tables += 1
                        # Get row count from watermark
                        watermark = watermark_manager.get_table_watermark(table_name)
                        table_rows = watermark.redshift_rows_loaded if watermark else 0
                        total_redshift_rows += table_rows
                        click.echo(f"   ✅ {table_name}: Loaded successfully ({table_rows:,} rows)")
                    else:
                        click.echo(f"   ❌ {table_name}: All loading attempts failed")
                        redshift_success = False
                
                redshift_summary = {
                    'loaded_tables': loaded_tables,
                    'total_tables': len(tables),
                    'total_rows': total_redshift_rows
                }
                
                if redshift_success:
                    click.echo(f"   ✅ Redshift loading completed: {loaded_tables}/{len(tables)} tables, {total_redshift_rows:,} rows")
                else:
                    click.echo(f"   ⚠️  Redshift loading partial: {loaded_tables}/{len(tables)} tables, {total_redshift_rows:,} rows")
                    overall_success = False
                    
            except ImportError:
                click.echo("   ❌ GeminiRedshiftLoader not available")
                redshift_success = False
                overall_success = False
            except Exception as e:
                click.echo(f"   ❌ Redshift loading failed: {e}")
                click.echo(f"   💡 Hint: Check SSH tunnel settings and Redshift credentials")
                redshift_success = False
                overall_success = False
            
            click.echo()
        
        # Data verification
        if verify_data and overall_success:
            click.echo("📊 Data Verification")
            click.echo("   Comparing row counts between stages...")
            # TODO: Implement row count verification
            click.echo("   ✅ Verification completed")
            click.echo()
        
        # Final summary
        duration = time.time() - start_time
        
        # Prepare summary data for JSON output
        sync_result = {
            "success": overall_success,
            "duration_seconds": duration,
            "tables_processed": len(tables),
            "strategy": strategy,
            "stages": {
                "backup": {
                    "executed": not redshift_only,
                    "success": backup_success if not redshift_only else None,
                    "summary": backup_summary if not redshift_only else None
                },
                "redshift": {
                    "executed": not backup_only,
                    "success": redshift_success if not backup_only else None,
                    "summary": redshift_summary if not backup_only else None
                }
            },
            "options": {
                "backup_only": backup_only,
                "redshift_only": redshift_only,
                "chunk_size": chunk_size,
                "max_total_rows": max_total_rows,
                "verify_data": verify_data
            }
        }
        
        if json_output:
            # Output structured JSON for automation
            import json
            print(json.dumps(sync_result, indent=2))
            sys.exit(0 if overall_success else 1)
        
        if overall_success:
            click.echo("✅ Sync completed successfully!")
        else:
            click.echo("❌ Sync completed with errors!")
        
        click.echo()
        click.echo("📈 Sync Summary:")
        click.echo(f"   Duration: {duration:.1f} seconds ({duration/60:.1f} minutes)")
        click.echo(f"   Tables processed: {len(tables)}")
        
        if not redshift_only and backup_summary:
            click.echo(f"   MySQL → S3: {backup_summary['total_rows']:,} rows, {backup_summary['s3_stats']['total_size_mb']} MB")
        
        if not backup_only and redshift_summary:
            click.echo(f"   S3 → Redshift: {redshift_summary['loaded_tables']}/{redshift_summary['total_tables']} tables, {redshift_summary['total_rows']:,} rows")
        
        click.echo(f"   Schema discovery: Dynamic (each table gets custom schema)")
        click.echo(f"   Parquet format: Direct COPY to Redshift")
        
        # Show per-table details if multiple tables
        if len(tables) > 1:
            click.echo()
            click.echo("📋 Per-Table Results:")
            for table_name in tables:
                clean_name = table_name.split('.')[-1]
                backup_status = "✅" if backup_success else "❌"
                redshift_status = "✅" if redshift_success else "❌"
                
                if backup_only:
                    click.echo(f"   {clean_name}: Backup {backup_status}")
                elif redshift_only:
                    click.echo(f"   {clean_name}: Redshift {redshift_status}")
                else:
                    click.echo(f"   {clean_name}: Backup {backup_status}, Redshift {redshift_status}")
        
        sys.exit(0 if overall_success else 1)
        
    except KeyboardInterrupt:
        click.echo("\n⏹️  Sync interrupted by user")
        sys.exit(130)
    except Exception as e:
        backup_logger.error_occurred(e, "cli_sync_command")
        click.echo(f"❌ Sync error: {e}", err=True)
        sys.exit(1)


@cli.command()
@click.pass_context
def status(ctx):
    """Check system status and connectivity."""
    config = ctx.obj['config']
    backup_logger = ctx.obj['backup_logger']
    
    click.echo("🔍 System Status Check")
    click.echo("=" * 50)
    
    try:
        # Check configuration
        click.echo("📋 Configuration:")
        click.echo(f"   Database: {config.database.host}:{config.database.port}")
        click.echo(f"   S3 Bucket: {config.s3.bucket_name}")
        click.echo(f"   SSH Host: {config.ssh.bastion_host}")
        click.echo(f"   Log Level: {config.log_level}")
        click.echo()
        
        # Test connections with error handling
        click.echo("🔌 Connectivity Tests:")
        
        try:
            connection_manager = ConnectionManager(config)
            health_status = connection_manager.health_check()
            
            for component, status in health_status.items():
                if status == 'OK':
                    click.echo(f"   ✅ {component.upper()}: {status}")
                else:
                    click.echo(f"   ❌ {component.upper()}: {status}")
        
        except Exception as conn_error:
            click.echo(f"   ⚠️  Connection tests skipped: {conn_error}")
            
            # Try individual components with better error handling
            click.echo("   🔍 Testing individual components:")
            
            # Test S3 configuration
            try:
                import boto3
                s3_client = boto3.client(
                    's3',
                    aws_access_key_id=config.s3.access_key,
                    aws_secret_access_key=config.s3.secret_key.get_secret_value(),
                    region_name=config.s3.region
                )
                s3_client.head_bucket(Bucket=config.s3.bucket_name)
                click.echo(f"   ✅ S3: OK (bucket accessible)")
            except Exception as s3_error:
                click.echo(f"   ❌ S3: {s3_error}")
            
            # Test SSH configuration
            try:
                from pathlib import Path
                ssh_key_path = Path(config.ssh.bastion_key_path)
                if ssh_key_path.exists():
                    click.echo(f"   ✅ SSH Key: OK (file exists)")
                else:
                    click.echo(f"   ❌ SSH Key: File not found at {config.ssh.bastion_key_path}")
            except Exception as ssh_error:
                click.echo(f"   ⚠️  SSH Key: {ssh_error}")
        
        # Check last backup info
        click.echo()
        click.echo("📅 Last Backup Information:")
        
        try:
            from src.core.watermark import WatermarkManager
            
            # Try to create watermark manager with S3-only access
            try:
                import boto3
                s3_client = boto3.client(
                    's3',
                    aws_access_key_id=config.s3.access_key,
                    aws_secret_access_key=config.s3.secret_key.get_secret_value(),
                    region_name=config.s3.region
                )
                watermark_manager = WatermarkManager(config, s3_client)
                
                last_watermark = watermark_manager.get_last_watermark()
                watermark_metadata = watermark_manager.get_watermark_metadata()
                
                click.echo(f"   Last watermark: {last_watermark}")
                
                if watermark_metadata:
                    click.echo(f"   Last update: {watermark_metadata.get('updated_at', 'Unknown')}")
                    if 'backup_strategy' in watermark_metadata:
                        click.echo(f"   Strategy used: {watermark_metadata['backup_strategy']}")
                else:
                    click.echo(f"   Default watermark (no backups yet)")
            
            except Exception as wm_error:
                click.echo(f"   ⚠️  Could not retrieve backup info: {wm_error}")
        
        except ImportError as e:
            click.echo(f"   ⚠️  Watermark module error: {e}")
        
        # System resources
        click.echo()
        click.echo("💾 System Configuration:")
        click.echo(f"   Max workers: {config.backup.max_workers}")
        click.echo(f"   Batch size: {config.backup.batch_size}")
        click.echo(f"   Timeout: {config.backup.timeout_seconds}s")
        click.echo(f"   Retry attempts: {config.backup.retry_attempts}")
        
        # Configuration validation summary
        click.echo()
        click.echo("⚙️  Configuration Validation:")
        errors = config.validate_all()
        if errors:
            click.echo(f"   ⚠️  Found {len(errors)} configuration issues:")
            for error in errors:
                click.echo(f"     - {error}")
        else:
            click.echo(f"   ✅ All configuration validated")
        
        click.echo()
        click.echo("✅ Status check completed")
        
    except Exception as e:
        backup_logger.error_occurred(e, "cli_status_command")
        click.echo(f"❌ Status check failed: {e}", err=True)
        sys.exit(1)


@cli.command()
@click.option('--strategy', type=click.Choice(['sequential', 'inter-table']), 
              help='Show info for specific strategy')
@click.pass_context
def info(ctx, strategy: str):
    """Show information about backup strategies."""
    config = ctx.obj['config']
    
    if strategy:
        # Show specific strategy info
        if strategy not in STRATEGIES:
            click.echo(f"❌ Unknown strategy: {strategy}", err=True)
            return
        
        strategy_class = STRATEGIES[strategy]
        temp_strategy = strategy_class(config)
        strategy_info = temp_strategy.get_strategy_info()
        
        click.echo(f"📋 {strategy_info['name']}")
        click.echo("=" * 50)
        click.echo(f"Description: {strategy_info['description']}")
        click.echo()
        
        click.echo("✅ Advantages:")
        for advantage in strategy_info['advantages']:
            click.echo(f"   • {advantage}")
        click.echo()
        
        click.echo("⚠️  Considerations:")
        for disadvantage in strategy_info['disadvantages']:
            click.echo(f"   • {disadvantage}")
        click.echo()
        
        click.echo("🎯 Best for:")
        for use_case in strategy_info['best_for']:
            click.echo(f"   • {use_case}")
        click.echo()
        
        click.echo("⚙️  Configuration:")
        for key, value in strategy_info['configuration'].items():
            click.echo(f"   {key}: {value}")
    
    else:
        # Show all strategies
        click.echo("📋 Available Backup Strategies")
        click.echo("=" * 50)
        
        for strategy_name, strategy_class in STRATEGIES.items():
            temp_strategy = strategy_class(config)
            strategy_info = temp_strategy.get_strategy_info()
            
            click.echo(f"\n🔸 {strategy_name.upper()}")
            click.echo(f"   {strategy_info['description']}")
            click.echo(f"   Best for: {', '.join(strategy_info['best_for'][:2])}")


@cli.command()
@click.option('--bucket', help='S3 bucket to clean (defaults to configured bucket)')
@click.option('--prefix', help='S3 prefix to clean (defaults to incremental path)')
@click.option('--older-than-days', type=int, default=30, 
              help='Delete files older than N days')
@click.option('--dry-run', is_flag=True, help='Show what would be deleted')
@click.option('--confirm', is_flag=True, help='Confirm deletion')
@click.pass_context
def clean(ctx, bucket: str, prefix: str, older_than_days: int, dry_run: bool, confirm: bool):
    """Clean old backup files from S3."""
    config = ctx.obj['config']
    backup_logger = ctx.obj['backup_logger']
    
    bucket = bucket or config.s3.bucket_name
    prefix = prefix or config.s3.incremental_path.strip('/')
    
    click.echo(f"🧹 S3 Cleanup Operation")
    click.echo(f"   Bucket: {bucket}")
    click.echo(f"   Prefix: {prefix}")
    click.echo(f"   Older than: {older_than_days} days")
    click.echo()
    
    if dry_run:
        click.echo("🔍 Dry run - No files will be deleted")
        click.echo()
    
    try:
        from src.core.s3_manager import S3Manager
        from src.core.connections import ConnectionManager
        
        connection_manager = ConnectionManager(config)
        s3_manager = S3Manager(config, connection_manager.get_s3_client())
        
        # List files
        files = s3_manager.list_backup_files(max_keys=1000)
        
        if not files:
            click.echo("No backup files found")
            return
        
        # Filter by age
        from datetime import datetime, timedelta
        cutoff_date = datetime.now() - timedelta(days=older_than_days)
        
        old_files = [
            f for f in files 
            if f['last_modified'].replace(tzinfo=None) < cutoff_date
        ]
        
        if not old_files:
            click.echo(f"No files older than {older_than_days} days found")
            return
        
        total_size = sum(f['size'] for f in old_files)
        total_size_mb = total_size / (1024 * 1024)
        
        click.echo(f"Found {len(old_files)} files to delete ({total_size_mb:.1f} MB)")
        
        if dry_run:
            click.echo("\nFiles that would be deleted:")
            for f in old_files[:10]:  # Show first 10
                click.echo(f"   {f['key']} ({f['size']} bytes)")
            if len(old_files) > 10:
                click.echo(f"   ... and {len(old_files) - 10} more files")
            return
        
        if not confirm:
            if not click.confirm(f"\nDelete {len(old_files)} files?"):
                return
        
        # Delete files
        keys_to_delete = [f['key'] for f in old_files]
        
        click.echo("Deleting files...")
        result = s3_manager.delete_backup_files(keys_to_delete, confirm=True)
        
        click.echo(f"✅ Cleanup completed:")
        click.echo(f"   Deleted: {result['deleted']} files")
        click.echo(f"   Errors: {result['errors']} files")
        click.echo(f"   Space freed: {total_size_mb:.1f} MB")
        
    except Exception as e:
        backup_logger.error_occurred(e, "cli_clean_command")
        click.echo(f"❌ Cleanup failed: {e}", err=True)
        sys.exit(1)


@cli.command()
@click.option('--output', '-o', type=click.Path(), help='Output file path')
@click.pass_context
def config(ctx, output: str):
    """Show current configuration."""
    config = ctx.obj['config']
    
    # Prepare config data (hide sensitive info)
    config_data = {
        'database': {
            'host': config.database.host,
            'port': config.database.port,
            'user': config.database.user,
            'database': config.database.database
        },
        'ssh': {
            'bastion_host': config.ssh.bastion_host,
            'bastion_user': config.ssh.bastion_user,
            'bastion_key_path': config.ssh.bastion_key_path
        },
        's3': {
            'bucket_name': config.s3.bucket_name,
            'region': config.s3.region,
            'incremental_path': config.s3.incremental_path
        },
        'backup': {
            'batch_size': config.backup.batch_size,
            'max_workers': config.backup.max_workers,
            'num_chunks': config.backup.num_chunks,
            'retry_attempts': config.backup.retry_attempts,
            'timeout_seconds': config.backup.timeout_seconds
        },
        'logging': {
            'log_level': config.log_level,
            'debug': config.debug
        }
    }
    
    if output:
        with open(output, 'w') as f:
            json.dump(config_data, f, indent=2)
        click.echo(f"✅ Configuration written to {output}")
    else:
        click.echo("⚙️  Current Configuration:")
        click.echo(json.dumps(config_data, indent=2))


@cli.command()
@click.argument('operation', type=click.Choice(['get', 'set', 'reset', 'force-reset', 'list']))
@click.option('--table', '-t', help='Table name for table-specific watermark')
@click.option('--timestamp', help='Timestamp for set operation (YYYY-MM-DD HH:MM:SS)')
@click.option('--id', type=int, help='Starting ID for set operation (for ID-based CDC)')
@click.option('--show-files', is_flag=True, help='Show processed S3 files list (for get operation)')
@click.option('--preserve-files', is_flag=True, help='Keep processed S3 files list during reset')
@click.option('--yes', '-y', is_flag=True, help='Bypass confirmation prompts (for automation)')
@click.option('--pipeline', '-p', help='Pipeline name for multi-schema support (v1.2.0)')
@click.option('--connection', '-c', help='Connection name for multi-schema support (v1.2.0)')
@click.pass_context
def watermark(ctx, operation: str, table: str, timestamp: str, id: int, show_files: bool, preserve_files: bool, yes: bool, pipeline: str, connection: str):
    """
    Manage table-specific watermark timestamps and IDs for incremental backups.
    
    Operations:
        get - Get current table watermark
        set - Set new watermark timestamp and/or ID for table  
        reset - Delete watermark completely (fresh start)
        force-reset - Force overwrite watermark to epoch start (bypasses backups)
        list - List all table watermarks
    
    Examples:
        s3-backup watermark get -t settlement.settlement_claim_detail
        s3-backup watermark get -t settlement.settlement_claim_detail --show-files
        s3-backup watermark set -t settlement.settlement_claim_detail --timestamp "2024-01-01 00:00:00"
        s3-backup watermark set -t unidw.dw_parcel_detail_tool --id 41471788
        s3-backup watermark set -t hybrid_table --timestamp "2024-01-01 00:00:00" --id 1000000
        s3-backup watermark reset -t settlement.settlement_claim_detail
        s3-backup watermark reset -t settlement.settlement_claim_detail --preserve-files
        s3-backup watermark list
    """
    config = ctx.obj['config']
    backup_logger = ctx.obj['backup_logger']
    
    try:
        # Use S3-based watermark system (same as backup operations)
        from src.core.watermark_adapter import create_watermark_manager
        
        watermark_manager = create_watermark_manager(config.to_dict())
        
        # Handle v1.2.0 multi-schema table identification with smart validation (defensive approach)
        effective_table_name = table
        canonical_scope = None
        scope_info = "Default scope"
        
        # Auto-detect pipeline with conflict validation (smart approach)
        effective_pipeline = pipeline
        if table and not pipeline and not connection:
            detected_pipeline, all_matches, is_ambiguous = _auto_detect_pipeline_for_table(table)
            
            if is_ambiguous:
                click.echo(f"⚠️  Multiple pipelines could handle table '{table}':", err=True)
                for match in all_matches:
                    click.echo(f"   • {match}", err=True)
                click.echo(f"❌ Please specify --pipeline flag to disambiguate:", err=True)
                click.echo(f"   Example: watermark {operation} -t {table} -p {all_matches[0]}", err=True)
                sys.exit(1)
            elif detected_pipeline:
                effective_pipeline = detected_pipeline
                click.echo(f"🔍 Auto-detected pipeline: {effective_pipeline} for table {table}")
            else:
                click.echo(f"⚠️  No pipeline found for table '{table}', using default scope")
        
        if effective_pipeline or connection:
            # Build scoped table name for multi-schema support
            if effective_pipeline and connection:
                click.echo("❌ Cannot specify both --pipeline and --connection", err=True)
                sys.exit(1)
            
            if effective_pipeline:
                # FIXED: Map pipeline to its source connection for canonical scoping
                canonical_connection = _get_canonical_connection_for_pipeline(effective_pipeline)
                if canonical_connection:
                    effective_table_name = f"{canonical_connection}:{table}"
                    canonical_scope = canonical_connection
                    scope_info = f"Pipeline: {effective_pipeline} → Connection: {canonical_connection}"
                else:
                    # Fallback to pipeline scoping if no connection mapping found
                    effective_table_name = f"{effective_pipeline}:{table}"
                    canonical_scope = effective_pipeline
                    scope_info = f"Pipeline: {effective_pipeline}"
                    
            elif connection:
                # Connection-scoped table: connection:table_name  
                effective_table_name = f"{connection}:{table}"
                canonical_scope = connection
                scope_info = f"Connection: {connection}"
        
        click.echo(f"🔖 Watermark {operation.upper()}")
        if table:
            click.echo(f"   Table: {table}")
            click.echo(f"   Scope: {scope_info}")
            if effective_table_name != table:
                click.echo(f"   Full identifier: {effective_table_name}")
        click.echo()
        
        if operation == 'get':
            if not table:
                click.echo("❌ Table name required for watermark operations", err=True)
                click.echo("   Use -t settlement.table_name")
                sys.exit(1)
                
            # Get table-specific watermark
            watermark = watermark_manager.get_table_watermark(effective_table_name)
            
            # Try to get start timestamp, but handle exceptions gracefully
            try:
                start_timestamp = watermark_manager.get_incremental_start_timestamp(effective_table_name)
            except ValueError as e:
                start_timestamp = f"Error: {str(e)}"
            
            if watermark:
                click.echo(f"📅 Current Watermark for {table}:")
                click.echo()
                
                # MySQL/Backup Stage
                click.echo("   🔄 MySQL → S3 Backup Stage:")
                click.echo(f"      Status: {watermark.mysql_status}")
                click.echo(f"      Rows Extracted: {watermark.mysql_rows_extracted:,}")
                click.echo(f"      S3 Files Created: {watermark.s3_file_count}")
                
                
                click.echo(f"      Last Data Timestamp: {watermark.last_mysql_data_timestamp}")
                click.echo(f"      Last Extraction Time: {watermark.last_mysql_extraction_time}")
                
                # Show ID-based CDC information prominently
                if hasattr(watermark, 'last_processed_id') and watermark.last_processed_id is not None:
                    # Check if this is an ID-based CDC table
                    metadata = watermark.metadata or {}
                    is_manual_id = metadata.get('manual_id', False)
                    cdc_config = metadata.get('cdc_config', {})
                    manual_id_set = cdc_config.get('manual_id_set', False)
                    
                    if is_manual_id or manual_id_set:
                        click.echo(f"      Starting ID (Manual): {watermark.last_processed_id:,} (user-configured)")
                    else:
                        click.echo(f"      Last Processed ID: {watermark.last_processed_id:,} (resume point)")
                        
                    # Show ID range if available
                    if hasattr(watermark, 'id_range_extracted') and watermark.id_range_extracted:
                        id_range = watermark.id_range_extracted
                        if 'session_start' in id_range and 'session_end' in id_range:
                            click.echo(f"      ID Range (Session): {id_range['session_start']:,} → {id_range['session_end']:,}")
                        if 'cumulative_max' in id_range:
                            click.echo(f"      Max ID Processed: {id_range['cumulative_max']:,} (all-time)")
                
                # Show backup strategy information
                if hasattr(watermark, 'backup_strategy') and watermark.backup_strategy:
                    strategy_display = {
                        'sequential': 'Sequential (Traditional)',
                        'inter-table': 'Inter-table (Parallel)',
                        'manual_cli': 'Manual CLI (User-controlled)'
                    }.get(watermark.backup_strategy, watermark.backup_strategy)
                    click.echo(f"      Chunking Strategy: {strategy_display}")
                
                click.echo()
                
                # S3 → Redshift Stage 
                click.echo("   📊 S3 → Redshift Loading Stage:")
                click.echo(f"      Status: {watermark.redshift_status}")
                click.echo(f"      Rows Loaded: {watermark.redshift_rows_loaded:,}")
                if watermark.last_redshift_load_time:
                    click.echo(f"      Last Load Time: {watermark.last_redshift_load_time}")
                else:
                    click.echo(f"      Last Load Time: Never")
                click.echo()
                
                # Next Incremental Backup
                click.echo("   🔜 Next Incremental Backup:")
                click.echo(f"      Will start from: {start_timestamp}")
                
                # Show next ID if this is ID-based CDC
                if hasattr(watermark, 'last_processed_id') and watermark.last_processed_id is not None:
                    metadata = watermark.metadata or {}
                    is_id_based = metadata.get('manual_id', False) or 'id_only' in str(metadata.get('cdc_config', {}))
                    if is_id_based:
                        next_id = watermark.last_processed_id + 1
                        click.echo(f"      Next ID: WHERE id > {watermark.last_processed_id:,} (starts from {next_id:,})")
                
                click.echo()
                
                # Show backup stage S3 files
                if show_files and hasattr(watermark, 'backup_s3_files') and watermark.backup_s3_files:
                    click.echo("   📦 Backup S3 Files (awaiting Redshift load):")
                    for file_path in watermark.backup_s3_files[-5:]:  # Show last 5
                        filename = file_path.split('/')[-1]
                        click.echo(f"        • {filename}")
                    if len(watermark.backup_s3_files) > 5:
                        click.echo(f"      ... and {len(watermark.backup_s3_files) - 5} more files")
                    click.echo()
                
                # Show processed S3 files (loaded to Redshift)
                if show_files and watermark.processed_s3_files:
                    click.echo("   ✅ Processed S3 Files (loaded to Redshift):")
                    if len(watermark.processed_s3_files) > 10:
                        click.echo(f"      Total: {len(watermark.processed_s3_files)} files")
                        click.echo("      Recent files (last 10):")
                        for file_path in watermark.processed_s3_files[-10:]:
                            filename = file_path.split('/')[-1]
                            click.echo(f"        • {filename}")
                        click.echo(f"      ... and {len(watermark.processed_s3_files) - 10} more files")
                    else:
                        for file_path in watermark.processed_s3_files:
                            filename = file_path.split('/')[-1]
                            click.echo(f"        • {filename}")
                    click.echo()
                elif show_files and not watermark.processed_s3_files:
                    click.echo("   ✅ Processed S3 Files (loaded to Redshift): None")
                    click.echo()
                
                # Errors and Storage Info
                if watermark.last_error:
                    click.echo("   ❌ Last Error:")
                    click.echo(f"      {watermark.last_error}")
                    click.echo()
                
                click.echo(f"   💾 Storage: S3 (unified with backup system)")
            else:
                click.echo(f"📅 No watermark found for {table}")
                click.echo(f"   Would start from: {start_timestamp}")
        
        elif operation == 'set':
            if not table:
                click.echo("❌ Table name required for watermark operations", err=True)
                click.echo("   Use -t settlement.table_name")
                sys.exit(1)
                
            if not timestamp and id is None:
                click.echo("❌ Either timestamp or ID required for set operation", err=True)
                click.echo("   Use --timestamp 'YYYY-MM-DD HH:MM:SS' and/or --id <number>")
                sys.exit(1)
            
            from datetime import datetime
            try:
                # Parse timestamp if provided
                target_timestamp = None
                if timestamp:
                    target_timestamp = datetime.strptime(timestamp, '%Y-%m-%d %H:%M:%S')
                
                # Provide helpful guidance for ID-only tables
                if id is not None and not timestamp:
                    click.echo(f"💡 Setting ID watermark for {table}")
                    click.echo("   Note: ID watermarks control WHERE id > {id} filtering")
                    click.echo("   Timestamp will remain null (appropriate for id_only CDC strategy)")
                    
                elif timestamp and id is None:
                    # Check if this might be an ID-only table (warn but allow)
                    existing_watermark = watermark_manager.get_table_watermark(effective_table_name)
                    if existing_watermark and existing_watermark.metadata:
                        cdc_info = existing_watermark.metadata.get('cdc_config', {})
                        if 'id_only' in str(cdc_info):
                            click.echo("⚠️  Warning: Setting timestamp on potential id_only table")
                            click.echo("   Timestamp will only affect S3 file filtering, not MySQL data extraction")
                
                # Set manual watermark (timestamp and/or ID)
                success = watermark_manager.set_manual_watermark(
                    table_name=effective_table_name,
                    data_timestamp=target_timestamp,
                    data_id=id
                )
                
                if success:
                    click.echo(f"✅ Watermark updated for {table}")
                    if timestamp:
                        click.echo(f"   Data timestamp reset to: {timestamp}")
                    if id is not None:
                        click.echo(f"   Starting ID set to: {id:,}")
                    
                    # Show what will happen next
                    if id is not None:
                        click.echo(f"   Next incremental backup will start from ID > {id:,}")
                    elif timestamp:
                        # Verify the change
                        new_start = watermark_manager.get_incremental_start_timestamp(table)
                        click.echo(f"   Next incremental backup will start from: {new_start}")
                else:
                    click.echo("❌ Failed to update watermark", err=True)
                    sys.exit(1)
                    
            except ValueError as e:
                click.echo(f"❌ Invalid timestamp format: {e}", err=True)
                click.echo("   Use format: 'YYYY-MM-DD HH:MM:SS'")
                sys.exit(1)
        
        elif operation == 'reset':
            if not table:
                click.echo("❌ Table name required for reset operation", err=True)
                click.echo("   Use -t settlement.table_name")
                sys.exit(1)
            
            # Confirm deletion with preserve_files information (unless --yes flag is used)
            if not yes:
                if preserve_files:
                    click.echo(f"⚠️  This will reset the watermark for {table} but preserve processed S3 files")
                    click.echo("   The next backup will start from the default timestamp")
                    click.echo("   Existing S3 files will NOT be reprocessed")
                else:
                    click.echo(f"⚠️  This will completely delete the watermark for {table}")
                    click.echo("   The next backup will start from the default timestamp")
                    click.echo("   All S3 file tracking will be cleared")
                if not click.confirm("   Continue?"):
                    click.echo("   Operation cancelled")
                    return
            
            try:
                # Use SimpleWatermarkManager directly if preserve_files is requested
                if preserve_files and hasattr(watermark_manager, 'simple_manager'):
                    # Direct call to SimpleWatermarkManager with preserve_files parameter
                    watermark_manager.simple_manager.reset_watermark(effective_table_name, preserve_files=True)
                    success = True
                else:
                    # Standard reset operation (clears everything)
                    success = watermark_manager.force_reset_watermark(effective_table_name)
                
                if success:
                    if preserve_files:
                        click.echo(f"✅ Watermark reset for {table} (S3 files preserved)")
                        click.echo("   Watermark reset to epoch start (1970-01-01)")
                        click.echo("   Resume points and processed IDs cleared")
                        click.echo("   Processed S3 files list preserved to prevent re-processing")
                    else:
                        click.echo(f"✅ Watermark reset for {table}")
                        click.echo("   Watermark reset to epoch start (1970-01-01)")
                        click.echo("   All resume points and processed IDs cleared")
                        click.echo("   Next sync will start fresh from beginning")
                else:
                    click.echo("❌ Failed to reset watermark", err=True)
                    sys.exit(1)
                    
            except Exception as e:
                click.echo(f"❌ Reset failed: {e}", err=True)
                sys.exit(1)
                
        elif operation == 'force-reset':
            if not table:
                click.echo("❌ Table name required for force-reset operation", err=True)
                click.echo("   Use -t settlement.table_name")
                sys.exit(1)
            
            # Confirm force reset (unless --yes flag is used)
            if not yes:
                click.echo(f"⚠️  FORCE RESET will overwrite the watermark for {table}")
                click.echo("   This bypasses all backup/recovery mechanisms")
                click.echo("   Watermark will be set to epoch start (1970-01-01)")
                if not click.confirm("   Continue with force reset?"):
                    click.echo("   Operation cancelled")
                    return
            
            try:
                success = watermark_manager.force_reset_watermark(effective_table_name)
                
                if success:
                    click.echo(f"✅ Force reset completed for {table}")
                    click.echo("   Watermark overwritten with epoch start")
                    click.echo("   Next sync will start from 1970-01-01 00:00:00")
                else:
                    click.echo("❌ Force reset failed", err=True)
                    sys.exit(1)
                    
            except Exception as e:
                click.echo(f"❌ Force reset failed: {e}", err=True)
                sys.exit(1)
        
        elif operation == 'list':
            # List table watermarks using S3WatermarkManager
            try:
                watermarks = watermark_manager.list_all_tables()
                
                if not watermarks:
                    click.echo("📂 No table watermarks found")
                    return
                
                click.echo(f"📂 Found {len(watermarks)} table watermarks:")
                click.echo()
                
                for i, wm in enumerate(watermarks[:20]):  # Show first 20
                    click.echo(f"   {i+1}. {wm.table_name}")
                    click.echo(f"      MySQL Status: {wm.mysql_status}")
                    click.echo(f"      MySQL Rows: {wm.mysql_rows_extracted:,}")
                    click.echo(f"      Redshift Status: {wm.redshift_status}")
                    if wm.last_mysql_data_timestamp:
                        click.echo(f"      Last Data: {wm.last_mysql_data_timestamp}")
                    if wm.last_error:
                        click.echo(f"      Error: {wm.last_error[:100]}...")
                    click.echo()
                    
                if len(watermarks) > 20:
                    click.echo(f"   ... and {len(watermarks) - 20} more tables")
                    
            except Exception as e:
                click.echo(f"❌ Error listing watermarks: {e}", err=True)
        
        else:
            click.echo(f"❌ Unknown operation: {operation}", err=True)
            sys.exit(1)
        
    except Exception as e:
        backup_logger.error_occurred(e, "cli_watermark_command")
        click.echo(f"❌ Watermark operation failed: {e}", err=True)
        sys.exit(1)


@cli.command()
@click.argument('operation', type=click.Choice(['set-count', 'validate-counts']))
@click.option('--table', '-t', required=True, help='Table name for count operations')
@click.option('--count', type=int, help='Row count to set (required for set-count)')
@click.option('--mode', type=click.Choice(['absolute', 'additive']), default='absolute', 
              help='How to update the count: absolute (replace) or additive (add to existing)')
@click.option('--pipeline', '-p', help='Pipeline name for multi-schema support (v1.2.0)')
@click.option('--connection', '-c', help='Connection name for multi-schema support (v1.2.0)')
@click.pass_context
def watermark_count(ctx, operation: str, table: str, count: int, mode: str, pipeline: str, connection: str):
    """
    Advanced watermark row count management (BUG FIX COMMANDS).
    
    Operations:
        set-count - Set or add to watermark row count (fixes double-counting bug)
        validate-counts - Cross-validate watermark vs actual Redshift counts
    
    Examples:
        # Fix current row count mismatch (absolute mode - replaces existing)
        s3-backup watermark-count set-count -t settlement.settlement_normal_delivery_detail --count 3000000 --mode absolute
        
        # Add incremental count (additive mode - adds to existing)  
        s3-backup watermark-count set-count -t settlement.settlement_normal_delivery_detail --count 500000 --mode additive
        
        # Validate consistency across systems
        s3-backup watermark-count validate-counts -t settlement.settlement_normal_delivery_detail
    """
    config = ctx.obj['config']
    backup_logger = ctx.obj['backup_logger']
    
    try:
        from src.core.watermark_adapter import create_watermark_manager
        from src.core.gemini_redshift_loader import GeminiRedshiftLoader
        
        watermark_manager = create_watermark_manager(config.to_dict())
        
        # Handle v1.2.0 multi-schema table identification with smart validation (defensive approach) 
        effective_table_name = table
        canonical_scope = None
        scope_info = "Default scope"
        
        # Auto-detect pipeline with conflict validation (smart approach)
        effective_pipeline = pipeline
        if table and not pipeline and not connection:
            detected_pipeline, all_matches, is_ambiguous = _auto_detect_pipeline_for_table(table)
            
            if is_ambiguous:
                click.echo(f"⚠️  Multiple pipelines could handle table '{table}':", err=True)
                for match in all_matches:
                    click.echo(f"   • {match}", err=True)
                click.echo(f"❌ Please specify --pipeline flag to disambiguate:", err=True)
                click.echo(f"   Example: watermark-count {operation} -t {table} -p {all_matches[0]}", err=True)
                sys.exit(1)
            elif detected_pipeline:
                effective_pipeline = detected_pipeline
                click.echo(f"🔍 Auto-detected pipeline: {effective_pipeline} for table {table}")
            else:
                click.echo(f"⚠️  No pipeline found for table '{table}', using default scope")
        
        if effective_pipeline or connection:
            # Build scoped table name for multi-schema support
            if effective_pipeline and connection:
                click.echo("❌ Cannot specify both --pipeline and --connection", err=True)
                sys.exit(1)
            
            if effective_pipeline:
                # FIXED: Map pipeline to its source connection for canonical scoping
                canonical_connection = _get_canonical_connection_for_pipeline(effective_pipeline)
                if canonical_connection:
                    effective_table_name = f"{canonical_connection}:{table}"
                    canonical_scope = canonical_connection
                    scope_info = f"Pipeline: {effective_pipeline} → Connection: {canonical_connection}"
                else:
                    # Fallback to pipeline scoping if no connection mapping found
                    effective_table_name = f"{effective_pipeline}:{table}"
                    canonical_scope = effective_pipeline
                    scope_info = f"Pipeline: {effective_pipeline}"
                    
            elif connection:
                # Connection-scoped table: connection:table_name  
                effective_table_name = f"{connection}:{table}"
                canonical_scope = connection
                scope_info = f"Connection: {connection}"
        
        click.echo(f"🔢 Watermark Count {operation.upper()}")
        click.echo(f"   Table: {table}")
        click.echo(f"   Scope: {scope_info}")
        if effective_table_name != table:
            click.echo(f"   Full identifier: {effective_table_name}")
        click.echo()
        
        if operation == 'set-count':
            if count is None:
                click.echo("❌ Count value required for set-count operation", err=True)
                click.echo("   Use --count <number>")
                sys.exit(1)
            
            try:
                if mode == 'absolute':
                    # Set absolute count using v2.0 API (replaces existing)
                    try:
                        watermark_manager.simple_manager.update_redshift_count_from_external(
                            table_name=effective_table_name,
                            actual_count=count
                        )
                        success = True
                    except Exception as e:
                        click.echo(f"❌ Failed to update count: {e}")
                        success = False
                    
                    if success:
                        click.echo(f"✅ Set absolute count to {count:,} rows")
                        click.echo(f"   Mode: {mode} (replaced existing MySQL and Redshift counts)")
                    else:
                        click.echo("❌ Failed to update watermark count", err=True)
                        sys.exit(1)
                        
                elif mode == 'additive':
                    # Add to existing count - FIX: Update BOTH MySQL and Redshift counts
                    current_watermark = watermark_manager.get_table_watermark(effective_table_name)
                    existing_mysql_count = current_watermark.mysql_rows_extracted if current_watermark else 0
                    existing_redshift_count = current_watermark.redshift_rows_loaded if current_watermark else 0
                    new_mysql_count = existing_mysql_count + count
                    new_redshift_count = existing_redshift_count + count
                    
                    # Add to existing count using v2.0 API
                    try:
                        watermark_manager.simple_manager.update_redshift_count_from_external(
                            table_name=effective_table_name,
                            actual_count=new_redshift_count
                        )
                        success = True
                    except Exception as e:
                        click.echo(f"❌ Failed to update count: {e}")
                        success = False
                    
                    if success:
                        click.echo(f"✅ Added {count:,} to existing counts:")
                        click.echo(f"   MySQL: {existing_mysql_count:,} + {count:,} = {new_mysql_count:,}")
                        click.echo(f"   Redshift: {existing_redshift_count:,} + {count:,} = {new_redshift_count:,}")
                        click.echo(f"   Mode: {mode} (added to existing counts)")
                    else:
                        click.echo("❌ Failed to update watermark count", err=True)
                        sys.exit(1)
                
                # Verify the change by showing updated watermark
                click.echo()
                click.echo("📊 Updated Watermark Status:")
                updated_watermark = watermark_manager.get_table_watermark(effective_table_name)
                if updated_watermark:
                    click.echo(f"   MySQL Rows Extracted: {updated_watermark.mysql_rows_extracted:,}")
                    click.echo(f"   Redshift Rows Loaded: {updated_watermark.redshift_rows_loaded:,}")
                    click.echo(f"   MySQL Status: {updated_watermark.mysql_status}")
                    click.echo(f"   Redshift Status: {updated_watermark.redshift_status}")
                    
            except Exception as e:
                click.echo(f"❌ Error updating row count: {e}", err=True)
                sys.exit(1)
        
        elif operation == 'validate-counts':
            try:
                click.echo("🔍 Validating row counts across all systems...")
                click.echo()
                
                # Get watermark counts
                watermark = watermark_manager.get_table_watermark(table)
                if not watermark:
                    click.echo(f"❌ No watermark found for {table}", err=True)
                    sys.exit(1)
                
                watermark_backup_count = watermark.mysql_rows_extracted
                watermark_load_count = watermark.redshift_rows_loaded
                
                # Get actual Redshift count
                try:
                    redshift_loader = GeminiRedshiftLoader(config)
                    with redshift_loader._redshift_connection() as conn:
                        cursor = conn.cursor()
                        redshift_table_name = redshift_loader._get_redshift_table_name(table)
                        cursor.execute(f"SELECT COUNT(*) FROM {config.redshift.schema}.{redshift_table_name}")
                        actual_redshift_count = cursor.fetchone()[0]
                        cursor.close()
                except Exception as e:
                    click.echo(f"⚠️  Could not query Redshift: {e}")
                    actual_redshift_count = "Unable to query"
                
                # Display comparison
                click.echo("📊 Row Count Comparison:")
                click.echo(f"   Watermark Backup Count:  {watermark_backup_count:,}")
                click.echo(f"   Watermark Load Count:    {watermark_load_count:,}")
                
                if isinstance(actual_redshift_count, int):
                    click.echo(f"   Actual Redshift Count:   {actual_redshift_count:,}")
                else:
                    click.echo(f"   Actual Redshift Count:   {actual_redshift_count}")
                
                click.echo()
                
                # Analyze consistency
                issues = []
                if isinstance(actual_redshift_count, int):
                    if watermark_backup_count != watermark_load_count:
                        issues.append(f"Backup ({watermark_backup_count:,}) ≠ Load ({watermark_load_count:,}) watermark counts")
                    if watermark_load_count != actual_redshift_count:
                        issues.append(f"Load watermark ({watermark_load_count:,}) ≠ Actual Redshift ({actual_redshift_count:,})")
                    if watermark_backup_count > actual_redshift_count * 1.1:  # More than 10% higher
                        issues.append(f"Backup count suspiciously high (possible double-counting bug)")
                
                if issues:
                    click.echo("❌ Consistency Issues Found:")
                    for issue in issues:
                        click.echo(f"   • {issue}")
                    click.echo()
                    click.echo("💡 Recommended Actions:")
                    click.echo("   1. If backup count is inflated, use:")
                    if isinstance(actual_redshift_count, int):
                        click.echo(f"      watermark-count set-count -t {table} --count {actual_redshift_count} --mode absolute")
                    click.echo("   2. Check if recent syncs used additive mode incorrectly")
                    click.echo("   3. Verify S3 files match expected processing")
                else:
                    click.echo("✅ All counts are consistent!")
                    click.echo("   No row count discrepancies detected")
                    
            except Exception as e:
                click.echo(f"❌ Validation failed: {e}", err=True)
                sys.exit(1)
        
        else:
            click.echo(f"❌ Unknown operation: {operation}", err=True)
            sys.exit(1)
    
    except Exception as e:
        backup_logger.error_occurred(e, f"cli_watermark_count_{operation}")
        click.echo(f"❌ Watermark count operation failed: {e}", err=True)
        sys.exit(1)


@cli.command()
@click.argument('operation', type=click.Choice(['list', 'clean', 'clean-all']))
@click.option('--table', '-t', help='Table name to clean (required for clean operation)')
@click.option('--older-than', help='Delete files older than X days/hours (e.g., "7d", "24h")')
@click.option('--pattern', help='File pattern to match (e.g., "batch_*", "*.parquet")')
@click.option('--dry-run', is_flag=True, help='Show what would be deleted without actually deleting')
@click.option('--force', is_flag=True, help='Skip confirmation prompts')
@click.option('--show-timestamps', is_flag=True, help='Show detailed timestamps for files (default: show simplified format)')
@click.option('--simple-delete', is_flag=True, help='Use simple deletion (ignore versioning, faster)')
@click.option('--pipeline', '-p', help='Pipeline name for multi-schema support (v1.2.0)')
@click.option('--connection', '-c', help='Connection name for multi-schema support (v1.2.0)')
@click.pass_context
def s3clean(ctx, operation: str, table: str, older_than: str, pattern: str, dry_run: bool, force: bool, show_timestamps: bool, simple_delete: bool, pipeline: str, connection: str):
    """
    Manage S3 backup files with safe cleanup operations.
    
    Operations:
        list - List S3 files for a table or all tables
        clean - Clean S3 files for a specific table
        clean-all - Clean S3 files for all tables (use with caution)
    
    Examples:
        # List files for specific table (default scope)
        s3-backup  list -t settlement.settlement_return_detail
        
        # List files for connection-scoped table (v1.2.0 multi-schema)
        s3-backup s3clean list -t settlement.settle_orders -c US_DW_RO_SSH
        
        # List files for pipeline-scoped table (v1.2.0 multi-schema)
        s3-backup s3clean list -t settlement.settle_orders -p us_dw_pipeline
        
        # List files with detailed timestamps
        s3-backup s3clean list -t settlement.settlement_return_detail --show-timestamps
        
        # Clean all files for a table (with confirmation)
        s3-backup s3clean clean -t settlement.settlement_return_detail
        
        # Clean files older than 7 days
        s3-backup s3clean clean -t settlement.settlement_return_detail --older-than "7d"
        
        # Clean connection-scoped files (v1.2.0)
        s3-backup s3clean clean -t settlement.settle_orders -c US_DW_RO_SSH
        
        # Dry run to see what would be deleted
        s3-backup s3clean clean -t settlement.settlement_return_detail --dry-run
        
        # Clean with pattern matching
        s3-backup s3clean clean -t settlement.settlement_return_detail --pattern "batch_*"
        
        # Force clean without confirmation
        s3-backup s3clean clean -t settlement.settlement_return_detail --force
    """
    config = ctx.obj['config']
    backup_logger = ctx.obj['backup_logger']
    
    try:
        import boto3
        from datetime import datetime, timedelta
        import re
        
        # Initialize S3 client
        s3_client = boto3.client(
            's3',
            aws_access_key_id=config.s3.access_key,
            aws_secret_access_key=config.s3.secret_key.get_secret_value(),
            region_name=config.s3.region
        )
        
        # Handle v1.2.0 multi-schema table identification with smart validation (defensive approach)
        effective_table_name = table
        canonical_scope = None
        scope_info = "Default scope"
        
        # Auto-detect pipeline with conflict validation (smart approach)
        effective_pipeline = pipeline
        if table and not pipeline and not connection:
            detected_pipeline, all_matches, is_ambiguous = _auto_detect_pipeline_for_table(table)
            
            if is_ambiguous:
                click.echo(f"⚠️  Multiple pipelines could handle table '{table}':", err=True)
                for match in all_matches:
                    click.echo(f"   • {match}", err=True)
                click.echo(f"❌ Please specify --pipeline flag to disambiguate:", err=True)
                click.echo(f"   Example: s3clean {operation} -t {table} -p {all_matches[0]}", err=True)
                sys.exit(1)
            elif detected_pipeline:
                effective_pipeline = detected_pipeline
                click.echo(f"🔍 Auto-detected pipeline: {effective_pipeline} for table {table}")
            else:
                click.echo(f"⚠️  No pipeline found for table '{table}', using default scope")
        
        if table and (effective_pipeline or connection):
            if effective_pipeline and connection:
                click.echo("❌ Cannot specify both --pipeline and --connection", err=True)
                sys.exit(1)
            
            if effective_pipeline:
                # FIXED: Map pipeline to its source connection for canonical scoping
                canonical_connection = _get_canonical_connection_for_pipeline(effective_pipeline)
                if canonical_connection:
                    effective_table_name = f"{canonical_connection}:{table}"
                    canonical_scope = canonical_connection
                    scope_info = f"Pipeline: {effective_pipeline} → Connection: {canonical_connection}"
                else:
                    # Fallback to pipeline scoping if no connection mapping found
                    effective_table_name = f"{effective_pipeline}:{table}"
                    canonical_scope = effective_pipeline
                    scope_info = f"Pipeline: {effective_pipeline}"
                    
            elif connection:
                effective_table_name = f"{connection}:{table}"
                canonical_scope = connection
                scope_info = f"Connection: {connection}"
        
        click.echo(f"🗂️  S3 Clean Operation: {operation.upper()}")
        if table:
            click.echo(f"   Table: {table}")
            click.echo(f"   Scope: {scope_info}")
            if effective_table_name != table:
                click.echo(f"   Full identifier: {effective_table_name}")
        if older_than:
            click.echo(f"   Older than: {older_than}")
        if pattern:
            click.echo(f"   Pattern: {pattern}")
        if dry_run:
            click.echo("   🧪 DRY RUN - No files will be deleted")
        click.echo()
        
        # Parse older_than parameter
        cutoff_time = None
        if older_than:
            cutoff_time = _parse_time_delta(older_than)
            if not cutoff_time:
                click.echo(f"❌ Invalid time format: {older_than}", err=True)
                click.echo("   Use format: '7d' (days), '24h' (hours), '30m' (minutes)")
                sys.exit(1)
        
        if operation == 'list':
            _s3_list_files(s3_client, config, effective_table_name, older_than, pattern, cutoff_time, show_timestamps)
            
        elif operation == 'clean':
            if not table:
                click.echo("❌ Table name required for clean operation", err=True)
                click.echo("   Use -t settlement.table_name")
                sys.exit(1)
            
            _s3_clean_table(s3_client, config, effective_table_name, older_than, pattern, cutoff_time, dry_run, force, simple_delete)
            
        elif operation == 'clean-all':
            if not force and not dry_run:
                click.echo("⚠️  DANGER: This will clean S3 files for ALL TABLES")
                click.echo("   This operation affects your entire backup system")
                if not click.confirm("   Are you absolutely sure you want to continue?"):
                    click.echo("   Operation cancelled")
                    return
            
            _s3_clean_all_tables(s3_client, config, older_than, pattern, cutoff_time, dry_run, force)
        
    except ImportError:
        click.echo("❌ boto3 not installed. Install with: pip install boto3", err=True)
        sys.exit(1)
    except Exception as e:
        backup_logger.error_occurred(e, "cli_s3clean_command")
        click.echo(f"❌ S3 clean operation failed: {e}", err=True)
        sys.exit(1)


def _parse_time_delta(time_str: str):
    """Parse time delta string like '7d', '24h', '30m' and return cutoff datetime"""
    from datetime import datetime, timedelta
    try:
        if time_str.endswith('d'):
            days = int(time_str[:-1])
            return datetime.utcnow() - timedelta(days=days)
        elif time_str.endswith('h'):
            hours = int(time_str[:-1])
            return datetime.utcnow() - timedelta(hours=hours)
        elif time_str.endswith('m'):
            minutes = int(time_str[:-1])
            return datetime.utcnow() - timedelta(minutes=minutes)
        else:
            return None
    except ValueError:
        return None


def _s3_list_files(s3_client, config, table: str, older_than: str, pattern: str, cutoff_time, show_timestamps: bool = False):
    """List S3 files with filtering"""
    try:
        prefix = f"{config.s3.incremental_path.strip('/')}/"
        
        # Handle pagination to get ALL files, not just first 1000
        all_files = []
        filtered_files = []
        total_size = 0
        
        paginator = s3_client.get_paginator('list_objects_v2')
        page_iterator = paginator.paginate(
            Bucket=config.s3.bucket_name,
            Prefix=prefix
        )
        
        for page in page_iterator:
            for obj in page.get('Contents', []):
                key = obj['Key']
                size = obj['Size']
                modified = obj['LastModified']
                
                # Table filtering with v1.2.0 scoped table name support
                if table:
                    # Use the same table name cleaning logic as S3Manager
                    if ':' in table:
                        scope, actual_table = table.split(':', 1)
                        # Clean scope: lowercase, replace special chars with underscores
                        clean_scope = scope.lower().replace('-', '_').replace('.', '_')
                        # Clean table: replace dots with underscores
                        clean_table = actual_table.replace('.', '_').replace('-', '_')
                        # Combine: scope_table_name
                        clean_table_name = f"{clean_scope}_{clean_table}"
                    else:
                        # Unscoped table (v1.0.0 compatibility)
                        clean_table_name = table.replace('.', '_').replace('-', '_')
                    
                    if clean_table_name not in key:
                        continue
                
                all_files.append((key, size, modified))
                
                # Apply filters
                include_file = True
                
                # Pattern filtering
                if pattern:
                    filename = key.split('/')[-1]
                    if not fnmatch.fnmatch(filename, pattern):
                        include_file = False
                
                # Time filtering
                if cutoff_time and modified.replace(tzinfo=None) > cutoff_time:
                    include_file = False
                
                if include_file:
                    filtered_files.append((key, size, modified))
                    total_size += size
        
        # Sort by newest first
        all_files.sort(key=lambda x: x[2], reverse=True)
        filtered_files.sort(key=lambda x: x[2], reverse=True)
        
        # Display results
        if table:
            click.echo(f"📁 S3 Files for {table}:")
        else:
            click.echo("📁 All S3 Files:")
        
        click.echo(f"   Total files found: {len(all_files)}")
        if older_than or pattern:
            click.echo(f"   Files matching criteria: {len(filtered_files)}")
            click.echo(f"   Total size: {total_size / 1024 / 1024:.2f} MB")
        
        # Show newest files first (increased from 10 to 20)
        click.echo("   Showing newest files first:")
        click.echo()
        
        display_limit = 20  # Show more files
        # Use filtered_files if filters were applied, otherwise use all_files
        files_to_display = filtered_files if (older_than or pattern) else all_files
        sample_files = files_to_display[:display_limit]
        
        for i, (key, size, modified) in enumerate(sample_files, 1):
            size_mb = size / 1024 / 1024
            filename = key.split('/')[-1]
            
            if show_timestamps:
                # Show detailed format with full timestamp
                click.echo(f"   {i:2d}. {filename}")
                click.echo(f"       Size: {size_mb:.2f} MB")
                click.echo(f"       Modified: {modified}")
                click.echo(f"       Path: {key}")
            else:
                # Show simplified format with relative time
                date_str = modified.strftime('%Y-%m-%d %H:%M:%S')
                # Calculate age
                from datetime import datetime
                age = datetime.now(modified.tzinfo) - modified
                if age.days > 0:
                    age_str = f"{age.days}d ago"
                elif age.seconds > 3600:
                    age_str = f"{age.seconds // 3600}h ago"
                else:
                    age_str = f"{age.seconds // 60}m ago"
                
                click.echo(f"   {i:2d}. {filename}")
                click.echo(f"       {size_mb:.2f} MB | {date_str} ({age_str})")
        
        if len(files_to_display) > display_limit:
            click.echo()
            click.echo(f"   ... and {len(files_to_display) - display_limit} more files (oldest not shown)")
            
    except Exception as e:
        click.echo(f"❌ Failed to list S3 files: {e}", err=True)


def _s3_clean_table(s3_client, config, table: str, older_than: str, pattern: str, cutoff_time, dry_run: bool, force: bool, simple_delete: bool = False):
    """Clean S3 files for a specific table"""
    try:
        # Use the same table name cleaning logic as _s3_list_files for v1.2.0 compatibility
        if ':' in table:
            scope, actual_table = table.split(':', 1)
            # Clean scope: lowercase, replace special chars with underscores
            clean_scope = scope.lower().replace('-', '_').replace('.', '_')
            # Clean table: replace dots with underscores
            clean_table = actual_table.replace('.', '_').replace('-', '_')
            # Combine: scope_table_name
            clean_table_name = f"{clean_scope}_{clean_table}"
        else:
            # Unscoped table (v1.0.0 compatibility)
            clean_table_name = table.replace('.', '_').replace('-', '_')
            
        prefix = f"{config.s3.incremental_path.strip('/')}/"
        
        # Find files to delete (handle pagination)
        files_to_delete = []
        total_size = 0
        
        paginator = s3_client.get_paginator('list_objects_v2')
        page_iterator = paginator.paginate(
            Bucket=config.s3.bucket_name,
            Prefix=prefix
        )
        
        for page in page_iterator:
            for obj in page.get('Contents', []):
                key = obj['Key']
                size = obj['Size']
                modified = obj['LastModified']
                
                # Must match table name
                if clean_table_name not in key or not key.endswith('.parquet'):
                    continue
                
                # Apply filters
                include_file = True
                
                # Pattern filtering
                if pattern:
                    filename = key.split('/')[-1]
                    if not fnmatch.fnmatch(filename, pattern):
                        include_file = False
                
                # Time filtering  
                if cutoff_time and modified.replace(tzinfo=None) > cutoff_time:
                    include_file = False
                
                if include_file:
                    files_to_delete.append({'Key': key})
                    total_size += size
        
        if not files_to_delete:
            click.echo(f"✅ No files found to delete for {table}")
            return
        
        # Show what will be deleted
        click.echo(f"🗑️  Files to delete for {table}:")
        click.echo(f"   Count: {len(files_to_delete)}")
        click.echo(f"   Total size: {total_size / 1024 / 1024:.2f} MB")
        
        # Show sample files
        sample_files = files_to_delete[:5]
        for file_info in sample_files:
            click.echo(f"     {file_info['Key']}")
        if len(files_to_delete) > 5:
            click.echo(f"     ... and {len(files_to_delete) - 5} more files")
        
        if dry_run:
            click.echo("🧪 DRY RUN - Files would be deleted but no action taken")
            return
        
        # Confirm deletion with safety check for large deletions
        if not force:
            click.echo()
            if len(files_to_delete) > 5000:
                click.echo(f"⚠️  WARNING: About to delete {len(files_to_delete)} files!")
                click.echo("   This is a very large deletion operation.")
                if not click.confirm(f"   Are you SURE you want to delete {len(files_to_delete)} files for {table}?"):
                    click.echo("Operation cancelled")
                    return
            else:
                if not click.confirm(f"Delete {len(files_to_delete)} files for {table}?"):
                    click.echo("Operation cancelled")
                    return
        
        # Delete files using proper error checking
        click.echo("🗑️  Deleting files...")
        
        # For versioned buckets, we need to permanently delete files
        # Extract just the keys for direct deletion
        file_keys = [obj['Key'] for obj in files_to_delete]
        
        deleted_count = 0
        error_count = 0
        
        try:
            # Check if user wants simple deletion or if we should try versioned deletion
            if simple_delete:
                click.echo("📁 Using simple deletion (ignoring versioning)...")
                is_versioned = False
            else:
                # Try to check if bucket has versioning (requires s3:GetBucketVersioning permission)
                is_versioned = False
                try:
                    bucket_versioning = s3_client.get_bucket_versioning(Bucket=config.s3.bucket_name)
                    is_versioned = bucket_versioning.get('Status') == 'Enabled'
                    click.echo(f"🔍 Bucket versioning status: {bucket_versioning.get('Status', 'Disabled')}")
                except Exception as version_error:
                    click.echo(f"⚠️ Cannot check versioning (permission issue): {str(version_error)[:100]}...")
                    click.echo("📁 Falling back to simple deletion...")
                    is_versioned = False  # Use simple deletion when permissions are insufficient
            
            if is_versioned:
                click.echo("🔄 Versioned bucket detected - performing permanent deletion...")
                
                # For versioned buckets, delete all versions of each object
                for key in file_keys:
                    try:
                        # List all versions of this object (requires s3:ListBucketVersions)
                        try:
                            versions_response = s3_client.list_object_versions(
                                Bucket=config.s3.bucket_name,
                                Prefix=key,
                                MaxKeys=100
                            )
                        except Exception as list_error:
                            # If we can't list versions, try simple deletion
                            click.echo(f"⚠️ Cannot list versions for {key}, using simple deletion: {list_error}")
                            delete_response = s3_client.delete_objects(
                                Bucket=config.s3.bucket_name,
                                Delete={'Objects': [{'Key': key}]}
                            )
                            deleted_count += len(delete_response.get('Deleted', []))
                            error_count += len(delete_response.get('Errors', []))
                            continue
                        
                        # Delete all versions and delete markers
                        objects_to_delete = []
                        
                        for version in versions_response.get('Versions', []):
                            if version['Key'] == key:
                                objects_to_delete.append({
                                    'Key': key,
                                    'VersionId': version['VersionId']
                                })
                        
                        for delete_marker in versions_response.get('DeleteMarkers', []):
                            if delete_marker['Key'] == key:
                                objects_to_delete.append({
                                    'Key': key,
                                    'VersionId': delete_marker['VersionId']
                                })
                        
                        if objects_to_delete:
                            # Permanently delete all versions
                            delete_response = s3_client.delete_objects(
                                Bucket=config.s3.bucket_name,
                                Delete={'Objects': objects_to_delete}
                            )
                            
                            deleted_count += len(delete_response.get('Deleted', []))
                            error_count += len(delete_response.get('Errors', []))
                        
                    except Exception as e:
                        click.echo(f"⚠️ Error deleting {key}: {e}")
                        error_count += 1
                        
            else:
                # Non-versioned bucket - use regular deletion with batching
                click.echo("📁 Non-versioned bucket - using standard deletion...")
                
                # AWS S3 delete_objects has a limit of 1000 objects per request
                batch_size = 1000
                total_batches = (len(file_keys) + batch_size - 1) // batch_size
                
                click.echo(f"🔄 Processing {len(file_keys)} files in {total_batches} batches...")
                
                for i in range(0, len(file_keys), batch_size):
                    batch_keys = file_keys[i:i + batch_size]
                    batch_num = (i // batch_size) + 1
                    
                    click.echo(f"   Batch {batch_num}/{total_batches}: {len(batch_keys)} files")
                    
                    delete_objects = [{'Key': key} for key in batch_keys]
                    
                    try:
                        delete_response = s3_client.delete_objects(
                            Bucket=config.s3.bucket_name,
                            Delete={'Objects': delete_objects}
                        )
                        
                        batch_deleted = len(delete_response.get('Deleted', []))
                        batch_errors = len(delete_response.get('Errors', []))
                        
                        deleted_count += batch_deleted
                        error_count += batch_errors
                        
                        if batch_errors > 0:
                            click.echo(f"   ⚠️ Batch {batch_num}: {batch_deleted} deleted, {batch_errors} errors")
                        else:
                            click.echo(f"   ✅ Batch {batch_num}: {batch_deleted} deleted")
                            
                    except Exception as batch_error:
                        click.echo(f"   ❌ Batch {batch_num} failed: {batch_error}")
                        error_count += len(batch_keys)
                
        except Exception as e:
            click.echo(f"❌ Deletion failed: {e}")
            error_count = len(file_keys)
        
        # Report actual results
        total_requested = len(file_keys)
        
        if error_count == 0:
            click.echo(f"✅ Successfully deleted {deleted_count} files for {table}")
        else:
            click.echo(f"⚠️  Partial success: {deleted_count} deleted, {error_count} failed out of {total_requested} for {table}")
            click.echo("❌ Some files could not be deleted - they may be in use or have permission issues")
        
    except Exception as e:
        click.echo(f"❌ Failed to clean S3 files for {table}: {e}", err=True)


def _s3_clean_all_tables(s3_client, config, older_than: str, pattern: str, cutoff_time, dry_run: bool, force: bool):
    """Clean S3 files for all tables"""
    try:
        prefix = f"{config.s3.incremental_path.strip('/')}/"
        
        # Get all files
        response = s3_client.list_objects_v2(
            Bucket=config.s3.bucket_name,
            Prefix=prefix,
            MaxKeys=1000
        )
        
        files_to_delete = []
        total_size = 0
        
        for obj in response.get('Contents', []):
            key = obj['Key']
            size = obj['Size']
            modified = obj['LastModified']
            
            # Only parquet files
            if not key.endswith('.parquet'):
                continue
            
            # Apply filters
            include_file = True
            
            # Pattern filtering
            if pattern:
                filename = key.split('/')[-1]
                if not fnmatch.fnmatch(filename, pattern):
                    include_file = False
            
            # Time filtering
            if cutoff_time and modified.replace(tzinfo=None) > cutoff_time:
                include_file = False
            
            if include_file:
                files_to_delete.append({'Key': key})
                total_size += size
        
        if not files_to_delete:
            click.echo("✅ No files found to delete")
            return
        
        # Show what will be deleted
        click.echo("🗑️  Files to delete (ALL TABLES):")
        click.echo(f"   Count: {len(files_to_delete)}")
        click.echo(f"   Total size: {total_size / 1024 / 1024:.2f} MB")
        
        if dry_run:
            click.echo("🧪 DRY RUN - Files would be deleted but no action taken")
            return
        
        # Extra confirmation for clean-all
        if not force:
            click.echo()
            click.echo("⚠️  WARNING: This will delete backup files for ALL tables!")
            if not click.confirm(f"Delete {len(files_to_delete)} files across all tables?"):
                click.echo("Operation cancelled")
                return
        
        # Delete files
        click.echo("🗑️  Deleting files...")
        s3_client.delete_objects(
            Bucket=config.s3.bucket_name,
            Delete={'Objects': files_to_delete}
        )
        
        click.echo(f"✅ Successfully deleted {len(files_to_delete)} files across all tables")
        
    except Exception as e:
        click.echo(f"❌ Failed to clean all S3 files: {e}", err=True)


if __name__ == '__main__':
    # Setup v1.1.0 commands if available
    v1_1_0_enabled = setup_v1_1_0_commands()
    if v1_1_0_enabled:
        # Add version indicator for v1.1.0 mode
        import os
        os.environ['CLI_VERSION'] = 'v1.1.0'
    
    # Setup v1.2.0 CDC Intelligence Engine commands
    v1_2_0_enabled = setup_v1_2_0_commands()
    if v1_2_0_enabled:
        import os
        os.environ['CLI_CDC_ENGINE'] = 'v1.2.0'
    
    # Setup column mapping commands
    column_mapping_enabled = setup_column_mapping_commands()
    if column_mapping_enabled:
        import os
        os.environ['CLI_COLUMN_MAPPING'] = 'enabled'
    
    
    # Add CDC validation command
    @cli.command()
    @click.option('--table', '-t', help='Table name to validate CDC strategy for')
    @click.option('--pipeline', '-p', help='Pipeline name for multi-schema support')
    @click.pass_context
    def validate_cdc(ctx, table: str, pipeline: str):
        """
        Validate CDC strategy configuration for tables.
        
        Shows CDC strategy information and validates configuration.
        
        Examples:
            # Validate CDC strategy for a table
            s3-backup validate-cdc -t settlement.settle_orders -p us_dw_hybrid_v1_2
            
            # Show all available CDC strategies
            s3-backup validate-cdc
        """
        config = ctx.obj['config']
        
        if table and pipeline:
            # Validate specific table
            click.echo(f"🔍 Validating CDC strategy for {table} in pipeline {pipeline}")
            
            try:
                cdc_strategy = _create_cdc_strategy_for_table(pipeline, table)
                
                if cdc_strategy:
                    click.echo(f"✅ CDC Strategy: {cdc_strategy.strategy_name}")
                    
                    # Show strategy details
                    config_obj = cdc_strategy.config
                    click.echo(f"   Strategy type: {config_obj.strategy.value}")
                    
                    if config_obj.timestamp_column:
                        click.echo(f"   Timestamp column: {config_obj.timestamp_column}")
                    
                    if config_obj.id_column:
                        click.echo(f"   ID column: {config_obj.id_column}")
                    
                    if hasattr(cdc_strategy, 'get_sync_mode'):
                        mode = cdc_strategy.get_sync_mode()
                        click.echo(f"   Full sync mode: {mode}")
                        
                        if mode == 'replace':
                            click.echo(f"   ⚠️  Replace mode: Will TRUNCATE table before loading")
                        elif mode == 'paginate':
                            click.echo(f"   📄 Paginate mode: Uses OFFSET-based pagination")
                        elif mode == 'append':
                            click.echo(f"   ➕ Append mode: Backwards compatible (may cause duplicates)")
                    
                    click.echo(f"   Batch size: {config_obj.batch_size}")
                    
                    click.echo("✅ Configuration is valid")
                    
                else:
                    click.echo("❌ No CDC strategy configuration found")
                    click.echo("   Check pipeline configuration file and table name")
                    
            except Exception as e:
                click.echo(f"❌ Validation failed: {e}")
        
        else:
            # Show available strategies
            click.echo("📋 Available CDC Strategies:")
            click.echo("")
            
            strategies = [
                ("timestamp_only", "Uses timestamp column for change detection (v1.0.0 compatible)"),
                ("hybrid", "Uses timestamp + ID columns for robust change detection"),
                ("id_only", "Uses ID column for append-only tables"),
                ("full_sync", "Complete table refresh with replace/paginate/append modes"),
                ("custom_sql", "User-defined SQL query for custom change detection")
            ]
            
            for strategy_name, description in strategies:
                click.echo(f"   • {strategy_name:15} - {description}")
            
            click.echo("")
            click.echo("🔧 Full Sync Modes:")
            click.echo("   • replace   - TRUNCATE table before loading (true dimension refresh)")
            click.echo("   • paginate  - OFFSET-based pagination for large tables")
            click.echo("   • append    - Current behavior (backward compatibility)")
            
            click.echo("")
            click.echo("Use --table and --pipeline options to validate specific configurations.")
    
    cli()<|MERGE_RESOLUTION|>--- conflicted
+++ resolved
@@ -151,13 +151,9 @@
             id_column=table_config.get('cdc_id_column'),
             ordering_columns=table_config.get('cdc_ordering_columns'),
             custom_query=table_config.get('cdc_custom_query'),
-<<<<<<< HEAD
-            batch_size=batch_size
-=======
             batch_size=table_config.get('cdc_batch_size', 50000),
             timestamp_format=table_config.get('timestamp_format', 'auto'),
             additional_where=table_config.get('additional_where')
->>>>>>> 547d4004
         )
         
         # For full_sync strategy, add metadata for mode
@@ -819,33 +815,6 @@
             # Create and execute backup strategy
             backup_strategy = STRATEGIES[strategy](config)
             
-<<<<<<< HEAD
-            # Get batch_size with proper fallback hierarchy
-            # 3. System default (final fallback)
-            pipeline_batch_size = config.backup.target_rows_per_chunk
-            
-            # Try to get batch_size from pipeline configuration if available
-            if pipeline:
-                pipeline_config = _load_pipeline_config(pipeline)
-                if pipeline_config:
-                    # 2. Pipeline default (middle priority)
-                    pipeline_processing = pipeline_config.get('pipeline', {}).get('processing', {})
-                    if 'batch_size' in pipeline_processing:
-                        pipeline_batch_size = pipeline_processing['batch_size']
-                        click.echo(f"   Using pipeline default batch_size: {pipeline_batch_size}")
-                    
-                    # 1. Table-specific (highest priority)
-                    if 'tables' in pipeline_config:
-                        for table_name in tables:
-                            base_table_name = table_name.split(':')[-1] if ':' in table_name else table_name
-                            for table_key, table_config in pipeline_config['tables'].items():
-                                if base_table_name in table_key or table_key in base_table_name:
-                                    processing = table_config.get('processing', {})
-                                    if 'batch_size' in processing:
-                                        pipeline_batch_size = processing['batch_size']
-                                        click.echo(f"   Using table-specific batch_size: {pipeline_batch_size}")
-                                        break
-=======
             # Load pipeline configuration if available for CDC optimization
             pipeline_config = _load_pipeline_config_for_tables(tables)
             if pipeline_config:
@@ -853,7 +822,6 @@
                 click.echo(f"✅ Loaded pipeline config with {len(pipeline_config.get('tables', {}))} table configurations")
             else:
                 click.echo("⚠️  No pipeline configuration loaded - CDC will use basic mode")
->>>>>>> 547d4004
             
             # Calculate parameters based on limit and max_chunks
             chunk_size = limit if limit else pipeline_batch_size
