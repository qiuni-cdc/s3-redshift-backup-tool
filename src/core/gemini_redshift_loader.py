--- conflicted
+++ resolved
@@ -423,13 +423,8 @@
                 logger.warning(f"Failed to check table partition: {e}")
                 has_table_partition = False
             
-            # Use appropriate prefix
-            prefix = table_partition_prefix if has_table_partition else base_prefix
-            logger.info(f"Scanning S3 prefix: {prefix}")
-            
-<<<<<<< HEAD
-            # Get all S3 objects
-=======
+            # Simple strategy selection based on partition discovery
+            
             # Strategy selection based on partition discovery
             if has_table_partition:
                 # Use table-specific prefix for maximum efficiency
@@ -447,14 +442,7 @@
             logger.debug(f"Using S3 prefix: {prefix} (max_keys: {max_keys})")
             
             # Execute S3 listing with chosen strategy
->>>>>>> 547d4004
             try:
-                paginator = s3_client.get_paginator('list_objects_v2')
-                page_iterator = paginator.paginate(
-                    Bucket=self.config.s3.bucket_name,
-                    Prefix=prefix
-                )
-                
                 all_objects = []
                 for page in page_iterator:
                     if 'Contents' in page:
