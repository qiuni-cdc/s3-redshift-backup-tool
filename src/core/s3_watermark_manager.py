"""
Enhanced S3-based watermark management system with database-like search capabilities.

Provides table-level watermark tracking stored in S3 with rich query functionality.
"""

import boto3
import json
from typing import Dict, Any, List, Optional, Union
from datetime import datetime, timedelta
from dataclasses import dataclass, asdict
from pathlib import Path

from src.config.settings import AppConfig
from src.utils.exceptions import WatermarkError
from src.utils.logging import get_logger

logger = get_logger(__name__)


@dataclass
class S3TableWatermark:
    """Data class for S3-stored table watermark"""
    table_name: str
    last_mysql_extraction_time: Optional[str] = None
    last_mysql_data_timestamp: Optional[str] = None
    last_processed_id: Optional[int] = None  # Last processed ID for row-based pagination
    mysql_rows_extracted: int = 0
    mysql_status: str = 'pending'  # pending, success, failed, in_progress
    last_redshift_load_time: Optional[str] = None
    redshift_rows_loaded: int = 0
    redshift_status: str = 'pending'  # pending, success, failed, in_progress
    backup_strategy: str = 'sequential'
    s3_file_count: int = 0
    backup_s3_files: Optional[List[str]] = None     # Track S3 files created during backup
    processed_s3_files: Optional[List[str]] = None  # Track S3 files loaded to Redshift
    last_error: Optional[str] = None
    created_at: Optional[str] = None
    updated_at: Optional[str] = None
    metadata: Optional[Dict[str, Any]] = None
    last_session_id: Optional[str] = None  # MySQL session ID for mode detection
    last_redshift_session_id: Optional[str] = None  # Redshift session ID for accumulation logic
    id_range_extracted: Optional[Dict[str, int]] = None  # Track ID ranges for better visibility
    
    def to_dict(self) -> Dict[str, Any]:
        """Convert to dictionary for JSON serialization"""
        from datetime import datetime
        
        result = asdict(self)
        # Ensure metadata is not None
        if result['metadata'] is None:
            result['metadata'] = {}
        
<<<<<<< HEAD
        # Handle datetime serialization and None values
        for key, value in result.items():
            if isinstance(value, datetime):
                result[key] = value.isoformat() + 'Z' if value.tzinfo is None else value.isoformat()
            elif value is None:
                result[key] = None  # Explicitly set None for JSON serialization
            elif isinstance(value, datetime):
                # Convert datetime to ISO format string for JSON serialization
                result[key] = value.isoformat() + 'Z' if value.tzinfo is None else value.isoformat()
=======
        # RECURSIVE datetime handling for nested structures
        def serialize_datetime_recursive(obj):
            if isinstance(obj, datetime):
                return obj.isoformat() + 'Z' if obj.tzinfo is None else obj.isoformat()
            elif isinstance(obj, dict):
                return {k: serialize_datetime_recursive(v) for k, v in obj.items()}
            elif isinstance(obj, (list, tuple)):
                return [serialize_datetime_recursive(item) for item in obj]
            else:
                return obj
        
        # Apply recursive datetime serialization to all fields
        for key, value in result.items():
            result[key] = serialize_datetime_recursive(value)
>>>>>>> 547d4004
        
        return result
    
    @classmethod
    def from_dict(cls, data: Dict[str, Any]) -> 'S3TableWatermark':
        """Create from dictionary (JSON deserialization)"""
        from datetime import datetime
        
        # Handle missing fields and datetime deserialization
        processed_data = {}
        for k, v in data.items():
            if k in cls.__dataclass_fields__:
                # Handle datetime deserialization
                if v is not None and isinstance(v, str):
                    # Check if it's a datetime field that needs conversion
                    field_type = cls.__dataclass_fields__[k].type
                    if hasattr(field_type, '__origin__') and field_type.__origin__ is type(Optional[datetime]):
                        # Optional[datetime] field
                        try:
                            processed_data[k] = datetime.fromisoformat(v.replace('Z', '+00:00'))
                        except (ValueError, AttributeError):
                            processed_data[k] = v
                    elif field_type == datetime:
                        # Direct datetime field
                        try:
                            processed_data[k] = datetime.fromisoformat(v.replace('Z', '+00:00'))
                        except (ValueError, AttributeError):
                            processed_data[k] = v
                    else:
                        processed_data[k] = v
                else:
                    processed_data[k] = v
        
        return cls(**processed_data)


class S3WatermarkManager:
    """
    Manages table-level watermarks stored in S3 with database-like query capabilities.
    
    Provides rich search, filtering, and management features for watermarks.
    """
    
    def __init__(self, config: AppConfig):
        self.config = config
        self.s3_client = self._init_s3_client()
        self.bucket_name = config.s3.bucket_name
        
        # S3 paths
        self.watermark_prefix = "watermark/"
        self.tables_prefix = f"{self.watermark_prefix}tables/"
        self.history_prefix = f"{self.watermark_prefix}history/"
        self.global_prefix = f"{self.watermark_prefix}global/"
    
    def _init_s3_client(self):
        """Initialize S3 client"""
        try:
            client = boto3.client(
                's3',
                aws_access_key_id=self.config.s3.access_key,
                aws_secret_access_key=self.config.s3.secret_key.get_secret_value(),
                region_name=self.config.s3.region
            )
            logger.info("S3 watermark manager initialized")
            return client
        except Exception as e:
            logger.error(f"Failed to initialize S3 client: {e}")
            raise WatermarkError(f"S3 client initialization failed: {e}")
    
    def get_table_watermark(self, table_name: str) -> Optional[S3TableWatermark]:
        """
        Get watermark for specific table with automatic recovery from backup locations.
        
        Args:
            table_name: Name of the table (e.g., 'settlement.settlement_claim_detail')
            
        Returns:
            S3TableWatermark object or None if not found in any location
        """
        # Try primary location first
        watermark = self._get_watermark_from_primary(table_name)
        if watermark:
            logger.debug(f"Retrieved watermark for table {table_name} from primary location")
            return watermark
        
        # Try recovery from backup locations
        logger.info(f"Primary watermark not found for {table_name}, attempting recovery from backups")
        watermark = self._recover_watermark_from_backups(table_name)
        
        if watermark:
            logger.info(f"Successfully recovered watermark for {table_name} from backup location")
            
            # Restore the recovered watermark to primary location
            try:
                self._restore_primary_watermark(table_name, watermark)
                logger.info(f"Restored watermark for {table_name} to primary location")
            except Exception as e:
                logger.warning(f"Failed to restore watermark to primary location: {e}")
            
            return watermark
        
        logger.debug(f"No watermark found for table {table_name} in any location")
        return None
    
    def _get_watermark_from_primary(self, table_name: str) -> Optional[S3TableWatermark]:
        """Get watermark from primary location"""
        try:
            s3_key = self._get_table_watermark_key(table_name)
            
            response = self.s3_client.get_object(
                Bucket=self.bucket_name,
                Key=s3_key
            )
            
            data = json.loads(response['Body'].read().decode('utf-8'))
            
            # Remove backup metadata for clean watermark object
            if 'backup_metadata' in data:
                del data['backup_metadata']
            
            watermark = S3TableWatermark.from_dict(data)
            
            # Validate the watermark data
            if self._validate_watermark_data(watermark):
                return watermark
            else:
                logger.warning(f"Primary watermark for {table_name} failed validation")
                return None
            
        except self.s3_client.exceptions.NoSuchKey:
            return None
        except Exception as e:
            logger.warning(f"Failed to get primary watermark for {table_name}: {e}")
            return None
    
    def _recover_watermark_from_backups(self, table_name: str) -> Optional[S3TableWatermark]:
        """Recover watermark from backup locations in priority order"""
        
        # Recovery methods in priority order
        recovery_methods = [
            ("daily backup", self._recover_from_daily_backup),
            ("latest session backup", self._recover_from_latest_session_backup),
            ("any session backup", self._recover_from_any_session_backup)
        ]
        
        for method_name, recovery_method in recovery_methods:
            try:
                logger.debug(f"Trying recovery method: {method_name}")
                watermark = recovery_method(table_name)
                if watermark and self._validate_watermark_data(watermark):
                    logger.info(f"Watermark recovered successfully using {method_name}")
                    return watermark
                else:
                    logger.debug(f"No valid watermark found using {method_name}")
            except Exception as e:
                logger.warning(f"Recovery method {method_name} failed: {e}")
        
        logger.error(f"All recovery methods failed for {table_name}")
        return None
    
    def _recover_from_daily_backup(self, table_name: str) -> Optional[S3TableWatermark]:
        """Recover from today's daily backup"""
        try:
            daily_key = self._get_daily_backup_key(table_name)
            
            response = self.s3_client.get_object(
                Bucket=self.bucket_name,
                Key=daily_key
            )
            
            data = json.loads(response['Body'].read().decode('utf-8'))
            
            # Remove backup metadata
            if 'backup_metadata' in data:
                del data['backup_metadata']
            
            return S3TableWatermark.from_dict(data)
            
        except self.s3_client.exceptions.NoSuchKey:
            return None
        except Exception as e:
            logger.debug(f"Daily backup recovery failed: {e}")
            return None
    
    def _recover_from_latest_session_backup(self, table_name: str) -> Optional[S3TableWatermark]:
        """Recover from the most recent session backup"""
        try:
            safe_name = table_name.replace('.', '_')
            prefix = f"{self.watermark_prefix}backups/sessions/"
            
            # List all session backup directories
            response = self.s3_client.list_objects_v2(
                Bucket=self.bucket_name,
                Prefix=prefix,
                Delimiter='/'
            )
            
            session_dirs = []
            for common_prefix in response.get('CommonPrefixes', []):
                session_id = common_prefix['Prefix'].split('/')[-2]
                session_dirs.append(session_id)
            
            # Sort by session ID (which includes timestamp) to get latest
            if session_dirs:
                latest_session = sorted(session_dirs)[-1]
                session_key = self._get_session_backup_key(table_name, latest_session)
                
                response = self.s3_client.get_object(
                    Bucket=self.bucket_name,
                    Key=session_key
                )
                
                data = json.loads(response['Body'].read().decode('utf-8'))
                
                # Remove backup metadata
                if 'backup_metadata' in data:
                    del data['backup_metadata']
                
                return S3TableWatermark.from_dict(data)
            
            return None
            
        except Exception as e:
            logger.debug(f"Latest session backup recovery failed: {e}")
            return None
    
    def _recover_from_any_session_backup(self, table_name: str) -> Optional[S3TableWatermark]:
        """Recover from any available session backup"""
        try:
            safe_name = table_name.replace('.', '_')
            prefix = f"{self.watermark_prefix}backups/sessions/"
            
            # List all files in session backup area
            response = self.s3_client.list_objects_v2(
                Bucket=self.bucket_name,
                Prefix=prefix
            )
            
            # Find files that match our table
            matching_files = []
            for obj in response.get('Contents', []):
                if safe_name in obj['Key'] and obj['Key'].endswith('.json'):
                    matching_files.append((obj['Key'], obj['LastModified']))
            
            if matching_files:
                # Get the most recently modified file
                latest_file = max(matching_files, key=lambda x: x[1])
                
                response = self.s3_client.get_object(
                    Bucket=self.bucket_name,
                    Key=latest_file[0]
                )
                
                data = json.loads(response['Body'].read().decode('utf-8'))
                
                # Remove backup metadata
                if 'backup_metadata' in data:
                    del data['backup_metadata']
                
                return S3TableWatermark.from_dict(data)
            
            return None
            
        except Exception as e:
            logger.debug(f"Any session backup recovery failed: {e}")
            return None
    
    def _validate_watermark_data(self, watermark: S3TableWatermark) -> bool:
        """Validate that watermark data is consistent and usable"""
        try:
            # Check required fields exist
            if not watermark.table_name:
                return False
            
            # Check that statuses are valid
            valid_statuses = ['pending', 'success', 'failed', 'in_progress']
            if watermark.mysql_status not in valid_statuses:
                return False
            if watermark.redshift_status not in valid_statuses:
                return False
            
            # Check that extracted rows is not negative
            if watermark.mysql_rows_extracted < 0:
                return False
            
            logger.debug(f"Watermark validation passed for {watermark.table_name}")
            return True
            
        except Exception as e:
            logger.warning(f"Watermark validation failed: {e}")
            return False
    
    def _restore_primary_watermark(self, table_name: str, watermark: S3TableWatermark):
        """Restore recovered watermark to primary location"""
        try:
            # Add metadata indicating this is a restored watermark
            watermark_data = watermark.to_dict()
            watermark_data['backup_metadata'] = {
                'restored_at': datetime.utcnow().isoformat() + 'Z',
                'restoration_source': 'backup_recovery',
                'backup_locations': ['primary_restored']
            }
            
            primary_key = self._get_table_watermark_key(table_name)
            
            self.s3_client.put_object(
                Bucket=self.bucket_name,
                Key=primary_key,
                Body=json.dumps(watermark_data, indent=2),
                ContentType='application/json',
                Metadata={
                    'table_name': watermark.table_name,
                    'mysql_status': watermark.mysql_status,
                    'redshift_status': watermark.redshift_status,
                    'updated_at': watermark.updated_at or '',
                    'backup_location': 'primary_restored',
                    'restoration_source': 'backup_recovery'
                }
            )
            
        except Exception as e:
            logger.error(f"Failed to restore primary watermark: {e}")
            raise
    
    def get_watermark_backup_status(self, table_name: str) -> dict:
        """Get status of all watermark backup locations for debugging"""
        safe_name = table_name.replace('.', '_')
        status = {
            'table_name': table_name,
            'timestamp': datetime.utcnow().isoformat() + 'Z',
            'backup_locations': {}
        }
        
        # Check primary location
        primary_key = self._get_table_watermark_key(table_name)
        status['backup_locations']['primary'] = self._check_backup_location(primary_key)
        
        # Check daily backup
        daily_key = self._get_daily_backup_key(table_name)
        status['backup_locations']['daily'] = self._check_backup_location(daily_key)
        
        # Check session backups
        session_count = 0
        try:
            prefix = f"{self.watermark_prefix}backups/sessions/"
            response = self.s3_client.list_objects_v2(
                Bucket=self.bucket_name,
                Prefix=prefix
            )
            
            for obj in response.get('Contents', []):
                if safe_name in obj['Key'] and obj['Key'].endswith('.json'):
                    session_count += 1
        except:
            pass
        
        status['backup_locations']['sessions'] = {
            'status': 'available' if session_count > 0 else 'missing',
            'count': session_count
        }
        
        return status
    
    def _check_backup_location(self, s3_key: str) -> dict:
        """Check if a backup location exists and get metadata"""
        try:
            response = self.s3_client.head_object(Bucket=self.bucket_name, Key=s3_key)
            return {
                'status': 'available',
                'last_modified': response['LastModified'].isoformat(),
                'size': response['ContentLength']
            }
        except self.s3_client.exceptions.NoSuchKey:
            return {'status': 'missing'}
        except Exception as e:
            return {'status': 'error', 'error': str(e)}
    
    def cleanup_old_watermark_backups(self, days_to_keep: int = 7) -> dict:
        """Clean up old watermark backup files"""
        from datetime import timedelta
        
        cutoff_date = datetime.utcnow() - timedelta(days=days_to_keep)
        cleanup_stats = {
            'cleaned_daily_backups': 0,
            'cleaned_session_backups': 0,
            'errors': []
        }
        
        try:
            # Clean daily backups
            daily_prefix = f"{self.watermark_prefix}backups/daily/"
            response = self.s3_client.list_objects_v2(
                Bucket=self.bucket_name,
                Prefix=daily_prefix
            )
            
            for obj in response.get('Contents', []):
                if obj['LastModified'].replace(tzinfo=None) < cutoff_date:
                    try:
                        self.s3_client.delete_object(Bucket=self.bucket_name, Key=obj['Key'])
                        cleanup_stats['cleaned_daily_backups'] += 1
                    except Exception as e:
                        cleanup_stats['errors'].append(f"Failed to delete {obj['Key']}: {e}")
            
            # Clean session backups
            sessions_prefix = f"{self.watermark_prefix}backups/sessions/"
            response = self.s3_client.list_objects_v2(
                Bucket=self.bucket_name,
                Prefix=sessions_prefix
            )
            
            for obj in response.get('Contents', []):
                if obj['LastModified'].replace(tzinfo=None) < cutoff_date:
                    try:
                        self.s3_client.delete_object(Bucket=self.bucket_name, Key=obj['Key'])
                        cleanup_stats['cleaned_session_backups'] += 1
                    except Exception as e:
                        cleanup_stats['errors'].append(f"Failed to delete {obj['Key']}: {e}")
            
            logger.info(f"Watermark backup cleanup completed", cleanup_stats=cleanup_stats)
            
        except Exception as e:
            cleanup_stats['errors'].append(f"Cleanup operation failed: {e}")
            logger.error(f"Watermark backup cleanup failed: {e}")
        
        return cleanup_stats
    
    def update_mysql_watermark(
        self,
        table_name: str,
        extraction_time: datetime,
        max_data_timestamp: Optional[datetime] = None,
        last_processed_id: Optional[int] = None,
        rows_extracted: int = 0,
        status: str = 'success',
        backup_strategy: str = 'sequential',
        s3_file_count: int = 0,
        error_message: Optional[str] = None,
        metadata: Optional[Dict[str, Any]] = None,
        mode: str = 'auto',  # NEW: Add mode parameter for accumulation control
        session_id: Optional[str] = None,  # NEW: Add session tracking for rows extracted
        s3_files_created: Optional[List[str]] = None  # NEW: Track S3 files created
    ) -> bool:
        """
        Update MySQL extraction watermark with mode-controlled cumulative updates.

        Supports three mode-controlled cumulative metrics:
        1. Rows Extracted (mode: auto/absolute/additive)
        2. S3 Files Created (mode: auto/absolute/additive)
        3. S3 File Count (derived from S3 files list)
        """
        try:
            # Get existing watermark or create new
            watermark = self.get_table_watermark(table_name) or S3TableWatermark(
                table_name=table_name,
                created_at=datetime.utcnow().isoformat() + 'Z'
            )
            
            # Update MySQL-related fields
            watermark.last_mysql_extraction_time = extraction_time.isoformat() + 'Z'
            
            # Update timestamp only if it's newer (forward progress)
            if max_data_timestamp:
                new_timestamp = max_data_timestamp.isoformat() + 'Z'
                if not watermark.last_mysql_data_timestamp or new_timestamp > watermark.last_mysql_data_timestamp:
                    watermark.last_mysql_data_timestamp = new_timestamp
            
            # Update last processed ID for row-based pagination
            if last_processed_id is not None:
                watermark.last_processed_id = last_processed_id
            
            # MODE-CONTROLLED: Rows Extracted cumulative update (prevent double-counting bug)
            if rows_extracted > 0:
                effective_mode = mode

                # Auto mode detection based on session ID
                if mode == 'auto':
                    # Same session = absolute (replace), different session = additive (accumulate)
                    last_mysql_session = getattr(watermark, 'last_session_id', None)
                    if session_id and last_mysql_session == session_id:
                        effective_mode = 'absolute'  # Same session - replace count
                        logger.debug(f"MySQL auto mode: same session '{session_id}', using absolute")
                    else:
                        effective_mode = 'additive'  # Different session - add to total
                        logger.debug(f"MySQL auto mode: different session (last='{last_mysql_session}', current='{session_id}'), using additive")

                # Apply the determined mode
                if effective_mode == 'absolute':
                    # Replace existing count (for same session updates)
                    previous_count = watermark.mysql_rows_extracted or 0
                    watermark.mysql_rows_extracted = rows_extracted
                    logger.info(f"MySQL absolute watermark update: replaced {previous_count} with {rows_extracted}")

                elif effective_mode == 'additive':
                    # Add to existing count (for cross-session accumulation)
                    current_rows = watermark.mysql_rows_extracted or 0
                    watermark.mysql_rows_extracted = current_rows + rows_extracted
                    logger.info(f"MySQL additive watermark update: {current_rows} + {rows_extracted} = {watermark.mysql_rows_extracted}")

                else:
                    raise ValueError(f"Invalid watermark mode: {effective_mode}")

                # Store session ID for future auto mode detection
                if session_id:
                    watermark.last_session_id = session_id
            
            watermark.mysql_status = status
            watermark.backup_strategy = backup_strategy
            
            # MODE-CONTROLLED: S3 Files Created cumulative update
            if s3_files_created is not None:
                # Initialize lists if needed
                if not hasattr(watermark, 'backup_s3_files') or not watermark.backup_s3_files:
                    watermark.backup_s3_files = []

                # Apply mode-controlled update for S3 files
                if effective_mode == 'absolute':
                    # Replace existing file list (for same session updates)
                    previous_count = len(watermark.backup_s3_files)
                    watermark.backup_s3_files = s3_files_created.copy()
                    logger.info(f"S3 files absolute update: replaced {previous_count} files with {len(s3_files_created)} files")

                elif effective_mode == 'additive':
                    # Add new files to existing list (for cross-session accumulation)
                    existing_files = set(watermark.backup_s3_files)
                    new_files = []
                    for file_path in s3_files_created:
                        if file_path not in existing_files:
                            watermark.backup_s3_files.append(file_path)
                            new_files.append(file_path)
                    logger.info(f"S3 files additive update: added {len(new_files)} new files, total now {len(watermark.backup_s3_files)}")

                # Update s3_file_count from backup_s3_files length
                watermark.s3_file_count = len(watermark.backup_s3_files)

            else:
                # Legacy behavior: update s3_file_count directly if no file list provided
                if hasattr(watermark, 'backup_s3_files') and watermark.backup_s3_files:
                    watermark.s3_file_count = len(watermark.backup_s3_files)
                    logger.debug(f"Syncing s3_file_count from backup_s3_files: {watermark.s3_file_count}")
                else:
                    watermark.s3_file_count = s3_file_count
            
            watermark.updated_at = datetime.utcnow().isoformat() + 'Z'
            
            # Merge metadata if provided (for full_sync_mode and other CDC strategy metadata)
            if metadata:
                existing_metadata = watermark.metadata or {}
                existing_metadata.update(metadata)
                watermark.metadata = existing_metadata
            
            if error_message:
                watermark.last_error = error_message
            
            # Save to S3
            success = self._save_watermark(watermark)
            
            if success:
                logger.info(
                    f"Updated MySQL watermark for {table_name}",
                    extraction_time=extraction_time,
                    rows_extracted=rows_extracted,
                    status=status
                )
            
            return success
            
        except Exception as e:
            logger.error(f"Failed to update MySQL watermark for {table_name}: {e}")
            raise WatermarkError(f"Failed to update MySQL watermark: {e}")
    
    def update_redshift_watermark(
        self,
        table_name: str,
        load_time: datetime,
        rows_loaded: int = 0,
        status: str = 'success',
        processed_files: Optional[List[str]] = None,
        error_message: Optional[str] = None,
        mode: str = 'auto',  # NEW: Add mode parameter for accumulation control
        session_id: Optional[str] = None  # NEW: Add session tracking
    ) -> bool:
        """
        Update Redshift load watermark with mode-controlled cumulative updates.

        Supports mode-controlled cumulative metrics:
        1. Rows Loaded (mode: auto/absolute/additive)
        2. Processed Files management (move from backup_s3_files to processed_s3_files)

        FIXES DOUBLE-COUNTING BUG: Uses session-based auto mode detection to prevent
        accumulation issues when the same session updates watermark multiple times.
        """
        try:
            # Get existing watermark
            watermark = self.get_table_watermark(table_name)
            if not watermark:
                raise WatermarkError(f"No existing watermark for table {table_name}")
            
            # Update Redshift-related fields
            watermark.last_redshift_load_time = load_time.isoformat() + 'Z'
            watermark.redshift_status = status
            watermark.updated_at = datetime.utcnow().isoformat() + 'Z'
            
            # CRITICAL FIX: Mode-controlled row count update (prevent double-counting bug)
            if rows_loaded > 0:
                effective_mode = mode
                
                # Auto mode detection based on session ID
                if mode == 'auto':
                    # Same session = absolute (replace), different session = additive (accumulate)
                    last_redshift_session = getattr(watermark, 'last_redshift_session_id', None)
                    if session_id and last_redshift_session == session_id:
                        effective_mode = 'absolute'  # Same session - replace count
                        logger.debug(f"Redshift auto mode: same session '{session_id}', using absolute")
                    else:
                        effective_mode = 'additive'  # Different session - add to total
                        logger.debug(f"Redshift auto mode: different session (last='{last_redshift_session}', current='{session_id}'), using additive")
                
                # Apply the determined mode
                if effective_mode == 'absolute':
                    # Replace existing count (for same session updates)
                    previous_count = watermark.redshift_rows_loaded or 0
                    watermark.redshift_rows_loaded = rows_loaded
                    logger.info(f"Redshift absolute watermark update: replaced {previous_count} with {rows_loaded}")
                    
                elif effective_mode == 'additive':
                    # Add to existing count (for cross-session accumulation) 
                    current_rows = watermark.redshift_rows_loaded or 0
                    watermark.redshift_rows_loaded = current_rows + rows_loaded
                    logger.info(f"Redshift additive watermark update: {current_rows} + {rows_loaded} = {watermark.redshift_rows_loaded}")
                
                else:
                    raise ValueError(f"Invalid watermark mode: {effective_mode}")
                
                # Store session ID for future auto mode detection
                if session_id:
                    watermark.last_redshift_session_id = session_id
            
            # SIMPLIFIED FILE MOVEMENT LOGIC
            if processed_files is not None and status == 'success':
                # Initialize lists if needed
                if not watermark.processed_s3_files:
                    watermark.processed_s3_files = []
                if not hasattr(watermark, 'backup_s3_files') or not watermark.backup_s3_files:
                    watermark.backup_s3_files = []
                
                # For each successfully loaded file:
                # 1. Add to processed_s3_files (if not already there)
                # 2. Remove from backup_s3_files (if present)
                for file_path in processed_files:
                    # Add to processed files
                    if file_path not in watermark.processed_s3_files:
                        watermark.processed_s3_files.append(file_path)
                        logger.info(f"Added to processed files: {file_path.split('/')[-1]}")
                    
                    # Remove from backup files
                    if file_path in watermark.backup_s3_files:
                        watermark.backup_s3_files.remove(file_path)
                        logger.info(f"Removed from backup files: {file_path.split('/')[-1]}")
                
                # Update file count
                backup_count = len(watermark.backup_s3_files)
                processed_count = len(watermark.processed_s3_files)
                watermark.s3_file_count = backup_count + processed_count
                
                logger.info(f"File movement complete: {backup_count} backup, {processed_count} processed files")
                
            elif processed_files is not None and status != 'success':
                logger.warning(f"Redshift status is '{status}', not moving {len(processed_files)} files")
            # If processed_files is None, preserve existing lists unchanged
                
                # MEMORY LEAK FIX: Implement file list rotation to prevent memory exhaustion
                max_tracked_files = 5000  # Reasonable limit for production
                if len(watermark.processed_s3_files) > max_tracked_files:
                    # Keep most recent files, remove oldest
                    files_to_remove = len(watermark.processed_s3_files) - max_tracked_files
                    watermark.processed_s3_files = watermark.processed_s3_files[files_to_remove:]
                    logger.info(f"Rotated processed files list: removed {files_to_remove} oldest entries, "
                              f"kept {len(watermark.processed_s3_files)} recent files")
                
                # Additional cleanup: remove files older than 30 days based on naming pattern
                self._cleanup_old_processed_files(watermark)
            
            if error_message:
                watermark.last_error = error_message
            
            success = self._save_watermark(watermark)
            
            if success:
                logger.info(
                    f"Updated Redshift watermark for {table_name}",
                    load_time=load_time,
                    rows_loaded=rows_loaded,
                    status=status
                )
            
            return success
            
        except Exception as e:
            logger.error(f"Failed to update Redshift watermark for {table_name}: {e}")
            raise WatermarkError(f"Failed to update Redshift watermark: {e}")
    
    def _cleanup_old_processed_files(self, watermark: S3TableWatermark):
        """
        Clean up processed files list by removing files older than 30 days based on naming patterns.
        
        Args:
            watermark: The watermark object with processed_s3_files list to clean up
        """
        if not watermark.processed_s3_files:
            return
        
        try:
            from datetime import datetime, timedelta
            import re
            
            # Define cutoff date (30 days ago)
            cutoff_date = datetime.now() - timedelta(days=30)
            
            # Track files to remove
            files_to_remove = []
            
            for file_path in watermark.processed_s3_files:
                try:
                    # Extract timestamp from S3 file path patterns
                    # Common patterns: "YYYYMMDD_HHMMSS", "YYYY-MM-DD", "batch_YYYYMMDD"
                    timestamp_patterns = [
                        r'(\d{8})_(\d{6})',        # YYYYMMDD_HHMMSS
                        r'(\d{4}-\d{2}-\d{2})',    # YYYY-MM-DD
                        r'batch_(\d{8})',          # batch_YYYYMMDD
                        r'(\d{4})(\d{2})(\d{2})',  # YYYYMMDD
                    ]
                    
                    file_timestamp = None
                    
                    for pattern in timestamp_patterns:
                        match = re.search(pattern, file_path)
                        if match:
                            if len(match.groups()) == 2:  # YYYYMMDD_HHMMSS
                                date_str = match.group(1)
                                time_str = match.group(2)
                                file_timestamp = datetime.strptime(f"{date_str}_{time_str}", "%Y%m%d_%H%M%S")
                            elif len(match.groups()) == 1:  # YYYY-MM-DD or batch_YYYYMMDD
                                date_str = match.group(1).replace('-', '')
                                if len(date_str) == 8:  # YYYYMMDD
                                    file_timestamp = datetime.strptime(date_str, "%Y%m%d")
                                elif len(date_str) == 10:  # YYYY-MM-DD
                                    file_timestamp = datetime.strptime(date_str, "%Y-%m-%d")
                            elif len(match.groups()) == 3:  # YYYYMMDD split
                                year, month, day = match.groups()
                                file_timestamp = datetime.strptime(f"{year}{month}{day}", "%Y%m%d")
                            break
                    
                    # If we found a timestamp and it's older than cutoff, mark for removal
                    if file_timestamp and file_timestamp < cutoff_date:
                        files_to_remove.append(file_path)
                        
                except Exception as e:
                    # If we can't parse the timestamp, keep the file to be safe
                    logger.debug(f"Could not parse timestamp from {file_path}: {e}")
                    continue
            
            # Remove old files
            if files_to_remove:
                for file_path in files_to_remove:
                    watermark.processed_s3_files.remove(file_path)
                
                logger.info(f"Time-based cleanup removed {len(files_to_remove)} files older than 30 days "
                          f"({len(watermark.processed_s3_files)} files remaining)")
            else:
                logger.debug("Time-based cleanup: no files older than 30 days found")
                
        except Exception as e:
            logger.warning(f"Time-based processed files cleanup failed: {e}")
    
    def _acquire_watermark_lock(self, lock_key: str, operation_id: str) -> bool:
        """
        Acquire a distributed lock for watermark operations using S3.
        
        Args:
            lock_key: S3 key for the lock file
            operation_id: Unique operation identifier
            
        Returns:
            True if lock acquired successfully, False otherwise
        """
        try:
            # Create lock content with operation metadata
            lock_data = {
                'operation_id': operation_id,
                'acquired_at': datetime.utcnow().isoformat() + 'Z',
                'ttl_seconds': 300,  # 5 minutes TTL to prevent permanent locks
                'process_info': {
                    'pid': getattr(__import__('os'), 'getpid', lambda: 'unknown')(),
                    'hostname': getattr(__import__('socket'), 'gethostname', lambda: 'unknown')()
                }
            }
            
            lock_json = json.dumps(lock_data)
            
            # Use S3 conditional put to implement atomic lock acquisition
            # This prevents race conditions by ensuring only one operation can create the lock
            try:
                self.s3_client.put_object(
                    Bucket=self.bucket_name,
                    Key=lock_key,
                    Body=lock_json,
                    ContentType='application/json',
                    # Ensure lock doesn't exist (atomic check-and-set)
                    IfNoneMatch='*'  # Only create if object doesn't exist
                )
                logger.debug(f"Acquired watermark lock: {lock_key} (operation: {operation_id})")
                return True
                
            except self.s3_client.exceptions.PreconditionFailed:
                # Lock already exists - check if it's expired
                try:
                    response = self.s3_client.get_object(Bucket=self.bucket_name, Key=lock_key)
                    existing_lock = json.loads(response['Body'].read().decode('utf-8'))
                    
                    # Check if lock is expired (TTL-based cleanup)
                    lock_time = datetime.fromisoformat(existing_lock['acquired_at'].replace('Z', '+00:00'))
                    ttl_seconds = existing_lock.get('ttl_seconds', 300)
                    
                    if (datetime.utcnow().replace(tzinfo=__import__('datetime').timezone.utc) - lock_time).total_seconds() > ttl_seconds:
                        # Lock is expired, try to clean it up and retry
                        logger.info(f"Found expired lock, attempting cleanup: {lock_key}")
                        self._release_watermark_lock(lock_key, existing_lock['operation_id'])
                        
                        # Retry lock acquisition after cleanup
                        try:
                            self.s3_client.put_object(
                                Bucket=self.bucket_name,
                                Key=lock_key,
                                Body=lock_json,
                                ContentType='application/json',
                                IfNoneMatch='*'
                            )
                            logger.debug(f"Acquired watermark lock after cleanup: {lock_key}")
                            return True
                        except:
                            logger.debug(f"Failed to acquire lock after cleanup, another process likely got it: {lock_key}")
                            return False
                    else:
                        logger.debug(f"Active lock exists: {lock_key} (held by operation: {existing_lock.get('operation_id', 'unknown')})")
                        return False
                        
                except Exception as e:
                    logger.debug(f"Could not read existing lock {lock_key}: {e}")
                    return False
                    
        except Exception as e:
            logger.warning(f"Failed to acquire watermark lock {lock_key}: {e}")
            return False
    
    def _release_watermark_lock(self, lock_key: str, operation_id: str):
        """
        Release a distributed lock for watermark operations.
        
        Args:
            lock_key: S3 key for the lock file  
            operation_id: Operation identifier that acquired the lock
        """
        try:
            # Verify we own the lock before releasing it
            try:
                response = self.s3_client.get_object(Bucket=self.bucket_name, Key=lock_key)
                existing_lock = json.loads(response['Body'].read().decode('utf-8'))
                
                if existing_lock.get('operation_id') != operation_id:
                    logger.warning(f"Cannot release lock {lock_key}: owned by different operation {existing_lock.get('operation_id')}")
                    return
            except self.s3_client.exceptions.NoSuchKey:
                logger.debug(f"Lock {lock_key} already released or expired")
                return
            except Exception as e:
                logger.warning(f"Could not verify lock ownership for {lock_key}: {e}")
                return
            
            # Delete the lock
            self.s3_client.delete_object(Bucket=self.bucket_name, Key=lock_key)
            logger.debug(f"Released watermark lock: {lock_key} (operation: {operation_id})")
            
        except Exception as e:
            logger.warning(f"Failed to release watermark lock {lock_key}: {e}")
    
    def _verify_watermark_save_with_backoff(self, primary_key: str, expected_watermark: S3TableWatermark, operation_id: str) -> bool:
        """
        Verify watermark save with exponential backoff to handle S3 eventual consistency.
        
        Args:
            primary_key: S3 key for the saved watermark
            expected_watermark: Expected watermark data
            operation_id: Operation ID that should match in saved data
            
        Returns:
            True if verification successful, False otherwise
        """
        import time
        
        max_attempts = 5
        base_delay = 0.1  # 100ms initial delay
        
        for attempt in range(1, max_attempts + 1):
            try:
                # Try to read back the saved watermark
                response = self.s3_client.get_object(Bucket=self.bucket_name, Key=primary_key)
                saved_data = json.loads(response['Body'].read().decode('utf-8'))
                
                # Check operation ID to ensure we're reading our own save
                saved_operation_id = saved_data.get('backup_metadata', {}).get('operation_id')
                if saved_operation_id != operation_id:
                    logger.warning(f"Verification found different operation ID: expected {operation_id}, got {saved_operation_id}")
                    if attempt < max_attempts:
                        time.sleep(base_delay * (2 ** (attempt - 1)))  # Exponential backoff
                        continue
                    return False
                
                # Verify critical watermark fields
                if (saved_data.get('table_name') == expected_watermark.table_name and
                    saved_data.get('last_mysql_extraction_time') == expected_watermark.last_mysql_extraction_time and
                    saved_data.get('mysql_status') == expected_watermark.mysql_status and
                    saved_data.get('redshift_status') == expected_watermark.redshift_status):
                    
                    logger.debug(f"Watermark verification successful on attempt {attempt}")
                    return True
                else:
                    logger.warning(f"Watermark verification failed: data mismatch on attempt {attempt}")
                    if attempt < max_attempts:
                        time.sleep(base_delay * (2 ** (attempt - 1)))  # Exponential backoff
                        continue
                    return False
                    
            except self.s3_client.exceptions.NoSuchKey:
                logger.debug(f"Watermark not yet available for verification, attempt {attempt}")
                if attempt < max_attempts:
                    time.sleep(base_delay * (2 ** (attempt - 1)))  # Exponential backoff
                    continue
                return False
                
            except Exception as e:
                logger.warning(f"Watermark verification error on attempt {attempt}: {e}")
                if attempt < max_attempts:
                    time.sleep(base_delay * (2 ** (attempt - 1)))  # Exponential backoff
                    continue
                return False
        
        logger.error(f"Watermark verification failed after {max_attempts} attempts")
        return False
    
    def list_all_tables(self) -> List[S3TableWatermark]:
        """Get all table watermarks (like SELECT * FROM watermarks)"""
        try:
            response = self.s3_client.list_objects_v2(
                Bucket=self.bucket_name,
                Prefix=self.tables_prefix,
                MaxKeys=1000
            )
            
            watermarks = []
            if 'Contents' in response:
                for obj in response['Contents']:
                    try:
                        # Get the watermark data
                        response = self.s3_client.get_object(
                            Bucket=self.bucket_name,
                            Key=obj['Key']
                        )
                        
                        data = json.loads(response['Body'].read().decode('utf-8'))
                        watermark = S3TableWatermark.from_dict(data)
                        watermarks.append(watermark)
                        
                    except Exception as e:
                        logger.warning(f"Failed to read watermark {obj['Key']}: {e}")
                        continue
            
            # Sort by table name
            watermarks.sort(key=lambda w: w.table_name)
            
            logger.info(f"Retrieved {len(watermarks)} table watermarks")
            return watermarks
            
        except Exception as e:
            logger.error(f"Failed to list table watermarks: {e}")
            raise WatermarkError(f"Failed to list watermarks: {e}")
    
    def search_tables(
        self,
        table_pattern: Optional[str] = None,
        mysql_status: Optional[str] = None,
        redshift_status: Optional[str] = None,
        updated_since: Optional[datetime] = None,
        has_errors: Optional[bool] = None
    ) -> List[S3TableWatermark]:
        """
        Search tables with filters (like SQL WHERE clause).
        
        Args:
            table_pattern: Table name pattern (supports wildcards)
            mysql_status: Filter by MySQL status (pending, success, failed)
            redshift_status: Filter by Redshift status 
            updated_since: Only tables updated since this datetime
            has_errors: Only tables with/without errors
            
        Returns:
            List of matching watermarks
        """
        try:
            all_watermarks = self.list_all_tables()
            filtered = []
            
            for watermark in all_watermarks:
                # Apply filters
                if table_pattern:
                    if not self._matches_pattern(watermark.table_name, table_pattern):
                        continue
                
                if mysql_status and watermark.mysql_status != mysql_status:
                    continue
                
                if redshift_status and watermark.redshift_status != redshift_status:
                    continue
                
                if updated_since:
                    if not watermark.updated_at:
                        continue
                    updated_dt = datetime.fromisoformat(watermark.updated_at.replace('Z', '+00:00'))
                    if updated_dt < updated_since:
                        continue
                
                if has_errors is not None:
                    has_error = bool(watermark.last_error)
                    if has_errors != has_error:
                        continue
                
                filtered.append(watermark)
            
            logger.info(f"Search returned {len(filtered)} matching tables")
            return filtered
            
        except Exception as e:
            logger.error(f"Failed to search tables: {e}")
            raise WatermarkError(f"Table search failed: {e}")
    
    def get_sync_summary(self) -> Dict[str, Any]:
        """Get summary statistics (like SQL GROUP BY with COUNT)"""
        try:
            all_watermarks = self.list_all_tables()
            
            summary = {
                'total_tables': len(all_watermarks),
                'mysql_success': 0,
                'mysql_failed': 0,
                'mysql_pending': 0,
                'redshift_success': 0,
                'redshift_failed': 0,
                'redshift_pending': 0,
                'total_mysql_rows': 0,
                'total_redshift_rows': 0,
                'tables_with_errors': 0,
                'last_updated': None
            }
            
            latest_update = None
            
            for watermark in all_watermarks:
                # Count statuses
                if watermark.mysql_status == 'success':
                    summary['mysql_success'] += 1
                elif watermark.mysql_status == 'failed':
                    summary['mysql_failed'] += 1
                else:
                    summary['mysql_pending'] += 1
                
                if watermark.redshift_status == 'success':
                    summary['redshift_success'] += 1
                elif watermark.redshift_status == 'failed':
                    summary['redshift_failed'] += 1
                else:
                    summary['redshift_pending'] += 1
                
                # Sum rows
                summary['total_mysql_rows'] += watermark.mysql_rows_extracted
                summary['total_redshift_rows'] += watermark.redshift_rows_loaded
                
                # Count errors
                if watermark.last_error:
                    summary['tables_with_errors'] += 1
                
                # Track latest update
                if watermark.updated_at:
                    update_dt = datetime.fromisoformat(watermark.updated_at.replace('Z', '+00:00'))
                    if not latest_update or update_dt > latest_update:
                        latest_update = update_dt
            
            if latest_update:
                summary['last_updated'] = latest_update.isoformat()
            
            return summary
            
        except Exception as e:
            logger.error(f"Failed to get sync summary: {e}")
            return {}
    
    def get_incremental_start_timestamp(self, table_name: str) -> str:
        """Get timestamp for incremental data extraction"""
        watermark = self.get_table_watermark(table_name)
        
        # A watermark is valid for incremental processing if it has a data timestamp,
        # regardless of mysql_status (data may exist even if status is failed/pending)
        if watermark and watermark.last_mysql_data_timestamp:
            # Convert from ISO format back to MySQL format
            dt = datetime.fromisoformat(watermark.last_mysql_data_timestamp.replace('Z', '+00:00'))
            timestamp = dt.strftime('%Y-%m-%d %H:%M:%S')
            logger.debug(f"Using incremental start timestamp for {table_name}: {timestamp} (mysql_status: {watermark.mysql_status})")
            return timestamp
        else:
            # No valid watermark found - require explicit user input
            logger.warning(f"No valid watermark found for {table_name} - missing data timestamp")
            raise ValueError(
                f"No watermark found for table '{table_name}'. "
                f"Please set an initial watermark using: "
                f"python -m src.cli.main watermark set -t {table_name} --timestamp 'YYYY-MM-DD HH:MM:SS'"
            )
    
    def get_last_watermark(self, table_name: Optional[str] = None) -> str:
        """
        Compatibility method for backup strategies that expect get_last_watermark().
        
        Args:
            table_name: Optional table name (if not provided, returns default watermark)
            
        Returns:
            Last watermark timestamp in MySQL format (YYYY-MM-DD HH:MM:SS)
        """
        if table_name:
            return self.get_incremental_start_timestamp(table_name)
        else:
            # No table specified - cannot determine appropriate watermark
            logger.warning("get_last_watermark called without table_name")
            raise ValueError(
                "No table name provided for watermark lookup. "
                "Please specify a table name or use table-specific watermark methods."
            )
    
    def get_watermark_metadata(self) -> Dict[str, Any]:
        """
        Compatibility method for CLI that expects get_watermark_metadata().
        
        Returns:
            Dictionary with watermark metadata for display purposes
        """
        try:
            summary = self.get_sync_summary()
            
            return {
                'updated_at': summary.get('last_updated'),
                'total_tables': summary.get('total_tables', 0),
                'mysql_success': summary.get('mysql_success', 0),
                'redshift_success': summary.get('redshift_success', 0),
                'backup_strategy': 'table_aware',
                'format_version': '3.0'
            }
        except Exception as e:
            logger.warning(f"Failed to get watermark metadata: {e}")
            return {
                'backup_strategy': 'table_aware',
                'format_version': '3.0',
                'error': str(e)
            }
    
    def backup_watermark(self, table_name: str) -> str:
        """Create backup of table watermark"""
        try:
            watermark = self.get_table_watermark(table_name)
            if not watermark:
                raise WatermarkError(f"No watermark found for table {table_name}")
            
            # Create backup key with timestamp
            timestamp = datetime.utcnow().strftime('%Y%m%d_%H%M%S')
            table_safe_name = table_name.replace('.', '_')
            backup_key = f"{self.history_prefix}{datetime.utcnow().strftime('%Y-%m-%d')}/{table_safe_name}_{timestamp}.json"
            
            # Save backup
            self.s3_client.put_object(
                Bucket=self.bucket_name,
                Key=backup_key,
                Body=json.dumps(watermark.to_dict(), indent=2),
                ContentType='application/json',
                Metadata={
                    'table_name': table_name,
                    'backup_time': datetime.utcnow().isoformat(),
                    'backup_type': 'manual'
                }
            )
            
            logger.info(f"Created watermark backup for {table_name}: {backup_key}")
            return backup_key
            
        except Exception as e:
            logger.error(f"Failed to backup watermark for {table_name}: {e}")
            raise WatermarkError(f"Watermark backup failed: {e}")
    
    def delete_table_watermark(self, table_name: str, create_backup: bool = True) -> bool:
        """Delete table watermark completely including all backup locations"""
        try:
            if create_backup:
                backup_key = self.backup_watermark(table_name)
                logger.info(f"Final backup created before complete deletion: {backup_key}")
            
            deleted_locations = []
            
            # Delete primary location
            try:
                s3_key = self._get_table_watermark_key(table_name)
                logger.info(f"Attempting to delete primary watermark at: {s3_key}")
                response = self.s3_client.delete_object(
                    Bucket=self.bucket_name,
                    Key=s3_key
                )
                logger.info(f"Primary watermark delete response: {response}")
                deleted_locations.append("primary")
            except Exception as e:
                logger.error(f"Could not delete primary watermark at {s3_key}: {e}")
                # Don't continue if we can't delete the primary location
                raise
            
            # Delete daily backup
            try:
                daily_key = self._get_daily_backup_key(table_name)
                self.s3_client.delete_object(
                    Bucket=self.bucket_name,
                    Key=daily_key
                )
                deleted_locations.append("daily_backup")
            except Exception as e:
                logger.debug(f"Could not delete daily backup (may not exist): {e}")
            
            # Delete session backups - list and delete all
            try:
                session_prefix = f"{self.history_prefix}{table_name.replace('.', '_')}_"
                
                # List all session backups
                paginator = self.s3_client.get_paginator('list_objects_v2')
                page_iterator = paginator.paginate(
                    Bucket=self.bucket_name,
                    Prefix=session_prefix
                )
                
                session_count = 0
                for page in page_iterator:
                    if 'Contents' in page:
                        for obj in page['Contents']:
                            try:
                                self.s3_client.delete_object(
                                    Bucket=self.bucket_name,
                                    Key=obj['Key']
                                )
                                session_count += 1
                            except Exception as e:
                                logger.warning(f"Could not delete session backup {obj['Key']}: {e}")
                
                if session_count > 0:
                    deleted_locations.append(f"{session_count}_session_backups")
                    
            except Exception as e:
                logger.warning(f"Could not delete session backups: {e}")
            
            # Verify deletion by trying to read the primary watermark
            try:
                verify_key = self._get_table_watermark_key(table_name)
                logger.info(f"Verifying deletion by checking: {verify_key}")
                self.s3_client.head_object(Bucket=self.bucket_name, Key=verify_key)
                logger.error(f"VERIFICATION FAILED: Watermark still exists at {verify_key} after deletion!")
                return False
            except self.s3_client.exceptions.NoSuchKey:
                logger.info(f"VERIFICATION SUCCESS: Watermark confirmed deleted at {verify_key}")
            except Exception as e:
                logger.warning(f"Could not verify deletion: {e}")
            
            if deleted_locations:
                logger.warning(f"Completely deleted watermark for table {table_name} from: {', '.join(deleted_locations)}")
                return True
            else:
                logger.error(f"Failed to delete any watermark locations for {table_name}")
                return False
            
        except Exception as e:
            logger.error(f"Failed to delete watermark for {table_name}: {e}")
            raise WatermarkError(f"Watermark deletion failed: {e}")
    
    def force_reset_watermark(self, table_name: str) -> bool:
        """
        Force reset watermark by creating a fresh watermark with epoch start.
        
        This bypasses all backup/recovery logic by directly overwriting the watermark
        with a clean slate starting from epoch time.
        """
        try:
            # Create a completely fresh watermark
            fresh_watermark = S3TableWatermark(
                table_name=table_name,
                last_mysql_extraction_time=None,  # No previous extraction
                last_mysql_data_timestamp='1970-01-01T00:00:00Z',  # Epoch start
                last_processed_id=0,  # Start from beginning
                mysql_rows_extracted=0,  # Reset count
                mysql_status='pending',  # Fresh status
                last_redshift_load_time=None,  # No Redshift loads yet
                redshift_rows_loaded=0,
                redshift_status='pending',
                backup_strategy='row_based',  # Use the new strategy
                s3_file_count=0,
                processed_s3_files=None,
                last_error=None,  # Clear all errors
                created_at=datetime.utcnow().isoformat() + 'Z',
                updated_at=datetime.utcnow().isoformat() + 'Z',
                metadata={'force_reset': True, 'reset_time': datetime.utcnow().isoformat() + 'Z'}
            )
            
            # ENHANCED: Clear ALL backup copies to prevent automatic recovery
            try:
                logger.info(f"Clearing backup copies for {table_name} to prevent recovery")
                self._clear_all_watermark_backups(table_name)
            except Exception as e:
                logger.warning(f"Failed to clear backup copies: {e}")
            
            # Force save the fresh watermark (will overwrite everything)
            success = self._save_watermark(fresh_watermark)
            
            if success:
                logger.warning(f"Force reset completed for {table_name} - watermark set to epoch start")
                logger.warning(f"All backup copies cleared to prevent automatic recovery")
                return True
            else:
                logger.error(f"Force reset failed to save new watermark for {table_name}")
                return False
                
        except Exception as e:
            logger.error(f"Force reset failed for {table_name}: {e}")
            raise WatermarkError(f"Force reset failed: {e}")
    
    def _save_watermark(self, watermark: S3TableWatermark) -> bool:
        """
        Save watermark to S3 with atomic operations and race condition protection.
        
        RACE CONDITION FIX: Implements proper synchronization and delayed verification
        to prevent concurrent access issues and S3 eventual consistency problems.
        """
        import time
        import uuid
        
        try:
            # Generate unique operation ID to prevent race conditions
            operation_id = str(uuid.uuid4())
            session_id = datetime.utcnow().strftime("%Y%m%d_%H%M%S")
            
            # RACE CONDITION FIX: Create atomic lock using S3 object with unique key
            lock_key = f"{self.watermark_prefix}locks/{watermark.table_name.replace('.', '_')}.lock"
            if not self._acquire_watermark_lock(lock_key, operation_id):
                logger.warning(f"Could not acquire watermark lock for {watermark.table_name}, concurrent operation detected")
                time.sleep(0.5)  # Short delay for other operation to complete
                # Try one more time with exponential backoff
                if not self._acquire_watermark_lock(lock_key, operation_id):
                    logger.error(f"Failed to acquire watermark lock after retry for {watermark.table_name}")
                    return False
            
            try:
                # Prepare watermark data with operation metadata
                watermark_data = watermark.to_dict()
                watermark_data['backup_metadata'] = {
                    'saved_at': datetime.utcnow().isoformat() + 'Z',
                    'session_id': session_id,
                    'operation_id': operation_id,
                    'backup_locations': ['primary', 'daily', 'session']
                }
                
                watermark_json = json.dumps(watermark_data, indent=2)
                
                # Get all save locations
                primary_key = self._get_table_watermark_key(watermark.table_name)
                daily_key = self._get_daily_backup_key(watermark.table_name)
                session_key = self._get_session_backup_key(watermark.table_name, session_id)
                
                # Save to primary location with retry
                primary_success = self._save_with_retry(primary_key, watermark_json, watermark, location="primary")
                
                # Save to backup locations (don't fail if backups fail)
                daily_success = self._save_to_backup_location(daily_key, watermark_json, watermark, location="daily")
                session_success = self._save_to_backup_location(session_key, watermark_json, watermark, location="session")
                
                # RACE CONDITION FIX: Implement delayed verification with exponential backoff
                # to handle S3 eventual consistency issues
                verification_success = self._verify_watermark_save_with_backoff(primary_key, watermark, operation_id)
                
            finally:
                # Always release lock to prevent deadlocks
                self._release_watermark_lock(lock_key, operation_id)
            
            # Log backup results
            backup_results = {
                'primary': primary_success,
                'daily': daily_success, 
                'session': session_success,
                'verification': verification_success
            }
            
            if primary_success and verification_success:
                logger.info(
                    f"Watermark saved successfully for {watermark.table_name}",
                    backup_results=backup_results
                )
            else:
                logger.warning(
                    f"Watermark save had issues for {watermark.table_name}",
                    backup_results=backup_results
                )
            
            # Return success only if primary and verification succeed
            return primary_success and verification_success
            
        except Exception as e:
            logger.error(f"Failed to save watermark for {watermark.table_name}: {e}")
            return False
    
    def _clear_all_watermark_backups(self, table_name: str) -> bool:
        """
        Clear all watermark backup copies for a table to prevent automatic recovery.
        
        This method removes:
        - Daily backup copies
        - Session backup copies  
        - Historical backups
        
        Used during force_reset_watermark to ensure the reset isn't overridden
        by automatic recovery from backup locations.
        
        Args:
            table_name: Name of the table to clear backups for
            
        Returns:
            True if cleanup succeeded, False otherwise
        """
        try:
            safe_name = table_name.replace('.', '_')
            deleted_count = 0
            errors = []
            
            # Clear daily backup
            try:
                daily_key = self._get_daily_backup_key(table_name)
                self.s3_client.delete_object(
                    Bucket=self.bucket_name,
                    Key=daily_key
                )
                deleted_count += 1
                logger.debug(f"Deleted daily backup: {daily_key}")
            except self.s3_client.exceptions.NoSuchKey:
                logger.debug(f"Daily backup not found (already clean): {daily_key}")
            except Exception as e:
                errors.append(f"Daily backup deletion failed: {e}")
                logger.warning(f"Failed to delete daily backup: {e}")
            
            # Clear session backups
            try:
                sessions_prefix = f"{self.watermark_prefix}backups/sessions/"
                
                # List all session backups for this table
                paginator = self.s3_client.get_paginator('list_objects_v2')
                page_iterator = paginator.paginate(
                    Bucket=self.bucket_name,
                    Prefix=sessions_prefix
                )
                
                for page in page_iterator:
                    for obj in page.get('Contents', []):
                        # Check if this backup is for our table
                        if safe_name in obj['Key'] and obj['Key'].endswith('.json'):
                            try:
                                self.s3_client.delete_object(
                                    Bucket=self.bucket_name,
                                    Key=obj['Key']
                                )
                                deleted_count += 1
                                logger.debug(f"Deleted session backup: {obj['Key']}")
                            except Exception as e:
                                errors.append(f"Session backup deletion failed {obj['Key']}: {e}")
                                logger.warning(f"Failed to delete session backup {obj['Key']}: {e}")
                                
            except Exception as e:
                errors.append(f"Session backup listing failed: {e}")
                logger.warning(f"Failed to list session backups: {e}")
            
            # Clear historical backups
            try:
                history_prefix = f"{self.history_prefix}"
                
                # List all historical backups for this table
                paginator = self.s3_client.get_paginator('list_objects_v2')
                page_iterator = paginator.paginate(
                    Bucket=self.bucket_name,
                    Prefix=history_prefix
                )
                
                for page in page_iterator:
                    for obj in page.get('Contents', []):
                        # Check if this backup is for our table
                        if safe_name in obj['Key'] and obj['Key'].endswith('.json'):
                            try:
                                self.s3_client.delete_object(
                                    Bucket=self.bucket_name,
                                    Key=obj['Key']
                                )
                                deleted_count += 1
                                logger.debug(f"Deleted historical backup: {obj['Key']}")
                            except Exception as e:
                                errors.append(f"Historical backup deletion failed {obj['Key']}: {e}")
                                logger.warning(f"Failed to delete historical backup {obj['Key']}: {e}")
                                
            except Exception as e:
                errors.append(f"Historical backup listing failed: {e}")
                logger.warning(f"Failed to list historical backups: {e}")
            
            if deleted_count > 0:
                logger.info(f"Cleared {deleted_count} watermark backup copies for {table_name}")
            else:
                logger.debug(f"No watermark backup copies found for {table_name}")
            
            if errors:
                logger.warning(f"Backup cleanup completed with {len(errors)} errors for {table_name}")
                return False
            else:
                return True
                
        except Exception as e:
            logger.error(f"Failed to clear watermark backups for {table_name}: {e}")
            return False
    
    def _get_table_watermark_key(self, table_name: str) -> str:
        """Generate S3 key for table watermark with v1.2.0 multi-schema support"""
        # FIXED: Use consistent scoped table name cleaning (same as S3Manager/RedshiftLoader)
        safe_name = self._clean_table_name_with_scope(table_name)
        return f"{self.tables_prefix}{safe_name}.json"
    
    def _clean_table_name_with_scope(self, table_name: str) -> str:
        """
        Clean table name for watermark keys with v1.2.0 multi-schema support.
        
        Handles both scoped and unscoped table names:
        - 'settlement.settle_orders' → 'settlement_settle_orders'
        - 'US_DW_RO_SSH:settlement.settle_orders' → 'us_dw_ro_ssh_settlement_settle_orders'
        - 'us_dw_pipeline:settlement.settle_orders' → 'us_dw_pipeline_settlement_settle_orders'
        
        Args:
            table_name: Table name (may include scope prefix)
            
        Returns:
            Cleaned table name suitable for watermark keys
        """
        # Handle scoped table names (v1.2.0 multi-schema)
        if ':' in table_name:
            scope, actual_table = table_name.split(':', 1)
            # Clean scope: lowercase, replace special chars with underscores
            clean_scope = scope.lower().replace('-', '_').replace('.', '_')
            # Clean table: replace dots with underscores
            clean_table = actual_table.replace('.', '_').replace('-', '_')
            # Combine: scope_table_name
            return f"{clean_scope}_{clean_table}"
        else:
            # Unscoped table (v1.0.0 compatibility)
            return table_name.replace('.', '_').replace('-', '_')
    
    def _get_daily_backup_key(self, table_name: str) -> str:
        """Generate S3 key for daily backup watermark with v1.2.0 multi-schema support"""
        # FIXED: Use consistent scoped table name cleaning
        safe_name = self._clean_table_name_with_scope(table_name)
        date_str = datetime.utcnow().strftime("%Y%m%d")
        return f"{self.watermark_prefix}backups/daily/{safe_name}_{date_str}.json"
    
    def _get_session_backup_key(self, table_name: str, session_id: str) -> str:
        """Generate S3 key for session backup watermark with v1.2.0 multi-schema support"""
        # FIXED: Use consistent scoped table name cleaning
        safe_name = self._clean_table_name_with_scope(table_name)
        return f"{self.watermark_prefix}backups/sessions/{session_id}/{safe_name}.json"
    
    def _save_with_retry(self, s3_key: str, watermark_json: str, watermark: S3TableWatermark, location: str, max_retries: int = 3) -> bool:
        """Save watermark to S3 with retry logic"""
        import time
        
        for attempt in range(max_retries):
            try:
                self.s3_client.put_object(
                    Bucket=self.bucket_name,
                    Key=s3_key,
                    Body=watermark_json,
                    ContentType='application/json',
                    Metadata={
                        'table_name': watermark.table_name,
                        'mysql_status': watermark.mysql_status,
                        'redshift_status': watermark.redshift_status,
                        'updated_at': watermark.updated_at or '',
                        'backup_location': location,
                        'save_attempt': str(attempt + 1)
                    }
                )
                
                # Verify the save by checking object exists
                self.s3_client.head_object(Bucket=self.bucket_name, Key=s3_key)
                logger.debug(f"Successfully saved watermark to {location} location (attempt {attempt + 1})")
                return True
                
            except Exception as e:
                logger.warning(f"Attempt {attempt + 1} failed to save watermark to {location} location: {e}")
                if attempt < max_retries - 1:
                    # Exponential backoff: 1s, 2s, 4s
                    sleep_time = 2 ** attempt
                    time.sleep(sleep_time)
                else:
                    logger.error(f"All {max_retries} attempts failed to save watermark to {location} location")
        
        return False
    
    def _save_to_backup_location(self, s3_key: str, watermark_json: str, watermark: S3TableWatermark, location: str) -> bool:
        """Save watermark to backup location (single attempt, don't fail main operation)"""
        try:
            self.s3_client.put_object(
                Bucket=self.bucket_name,
                Key=s3_key,
                Body=watermark_json,
                ContentType='application/json',
                Metadata={
                    'table_name': watermark.table_name,
                    'mysql_status': watermark.mysql_status,
                    'redshift_status': watermark.redshift_status,
                    'updated_at': watermark.updated_at or '',
                    'backup_location': location,
                    'backup_type': 'redundant'
                }
            )
            
            logger.debug(f"Successfully saved watermark backup to {location} location")
            return True
            
        except Exception as e:
            logger.warning(f"Failed to save watermark backup to {location} location: {e}")
            return False
    
    def _verify_watermark_save(self, s3_key: str, expected_watermark: S3TableWatermark) -> bool:
        """Verify that saved watermark matches expected data"""
        try:
            # Read back the saved watermark
            response = self.s3_client.get_object(Bucket=self.bucket_name, Key=s3_key)
            saved_data = json.loads(response['Body'].read())
            
            # Remove backup metadata for comparison
            if 'backup_metadata' in saved_data:
                del saved_data['backup_metadata']
            
            # Verify critical fields match
            expected_data = expected_watermark.to_dict()
            critical_fields = ['table_name', 'last_mysql_data_timestamp', 'mysql_rows_extracted', 'mysql_status']
            
            for field in critical_fields:
                if saved_data.get(field) != expected_data.get(field):
                    logger.error(f"Watermark verification failed for {field}: saved={saved_data.get(field)}, expected={expected_data.get(field)}")
                    return False
            
            logger.debug("Watermark save verification passed")
            return True
            
        except Exception as e:
            logger.error(f"Watermark save verification failed: {e}")
            return False
    
    def _matches_pattern(self, text: str, pattern: str) -> bool:
        """Simple pattern matching with wildcards"""
        if '*' not in pattern:
            return pattern.lower() in text.lower()
        
        # Simple wildcard matching
        pattern = pattern.lower()
        text = text.lower()
        
        if pattern.startswith('*') and pattern.endswith('*'):
            return pattern[1:-1] in text
        elif pattern.startswith('*'):
            return text.endswith(pattern[1:])
        elif pattern.endswith('*'):
            return text.startswith(pattern[:-1])
        else:
            return pattern in text
    
    def set_manual_watermark(
        self,
        table_name: str,
        data_timestamp: Optional[datetime] = None,
        data_id: Optional[int] = None
    ) -> bool:
        """
        Set manual watermark for CLI operations (timestamp and/or ID).
        
        This creates a completely fresh watermark with the specified timestamp and/or ID, 
        which enables watermark-based filtering for both timestamp and ID-based CDC strategies.
        
        Args:
            table_name: Name of the table
            data_timestamp: The data cutoff timestamp (optional)
            data_id: The starting ID for ID-based CDC (optional)
            
        Returns:
            True if successful, False otherwise
        """
        try:
            # Validate that at least one parameter is provided
            if data_timestamp is None and data_id is None:
                raise ValueError("Must provide either data_timestamp or data_id")
            
            # Create metadata to track manual settings
            metadata = {
                'manual_watermark': True,
                'manual_timestamp': data_timestamp is not None,
                'manual_id': data_id is not None
            }
            
            # If ID is provided, add CDC configuration
            if data_id is not None:
                metadata['cdc_config'] = {
                    'id_start_override': data_id,
                    'manual_id_set': True
                }
            
            # Create a completely fresh watermark (ignore existing)
            watermark = S3TableWatermark(
                table_name=table_name,
                last_mysql_data_timestamp=data_timestamp.isoformat() + 'Z' if data_timestamp else None,
                last_mysql_extraction_time=None,  # Explicitly None for manual watermarks
                last_processed_id=data_id if data_id is not None else 0,  # Use provided ID or reset to 0
                mysql_rows_extracted=0,
                mysql_status='success',
                redshift_rows_loaded=0, 
                redshift_status='pending',
                backup_strategy='manual_cli',
                s3_file_count=0,
                processed_s3_files=[],  # CRITICAL FIX: Reset processed files list
                created_at=datetime.utcnow().isoformat() + 'Z',
                updated_at=datetime.utcnow().isoformat() + 'Z',
                metadata=metadata
            )
            
            success = self._save_watermark(watermark)
            
            if success:
                log_data = {
                    'table': table_name,
                    'watermark_type': 'manual'
                }
                if data_timestamp:
                    log_data['data_timestamp'] = data_timestamp
                if data_id is not None:
                    log_data['data_id'] = data_id
                    
                logger.info(
                    f"Set manual watermark for {table_name}",
                    **log_data
                )
            
            return success
            
        except Exception as e:
            logger.error(f"Failed to set manual watermark for {table_name}: {e}")
            raise WatermarkError(f"Failed to set manual watermark: {e}")
    
    def _update_watermark_direct(
        self,
        table_name: str,
        watermark_data: Dict[str, Any]
    ) -> bool:
        """
        Update watermark with direct values (bypassing additive logic).
        
        Used for final absolute watermark updates to prevent double-counting bugs.
        
        Args:
            table_name: Name of the table
            watermark_data: Dictionary of watermark fields to update
            
        Returns:
            True if successful, False otherwise
        """
        try:
            # Get existing watermark or create new one
            watermark = self.get_table_watermark(table_name)
            if not watermark:
                watermark = S3TableWatermark(
                    table_name=table_name,
                    created_at=datetime.utcnow().isoformat() + 'Z'
                )
            
            # Update fields directly from the data (no additive logic)
            for field, value in watermark_data.items():
                if hasattr(watermark, field):
                    setattr(watermark, field, value)
            
            # Always update the timestamp
            watermark.updated_at = datetime.utcnow().isoformat() + 'Z'
            
            # Save to S3
            success = self._save_watermark(watermark)
            
            if success:
                logger.info(
                    f"Direct watermark update for {table_name}",
                    updated_fields=list(watermark_data.keys()),
                    absolute_update=True
                )
            
            return success

        except Exception as e:
            logger.error(f"Failed to update watermark directly for {table_name}: {e}")
            raise WatermarkError(f"Failed to update watermark directly: {e}")

    def update_cumulative_metrics(
        self,
        table_name: str,
        rows_extracted: Optional[int] = None,
        rows_loaded: Optional[int] = None,
        s3_files_created: Optional[List[str]] = None,
        s3_files_processed: Optional[List[str]] = None,
        mode: str = 'auto',
        session_id: Optional[str] = None,
        mysql_session_id: Optional[str] = None,
        redshift_session_id: Optional[str] = None
    ) -> bool:
        """
        Unified interface for mode-controlled cumulative watermark updates.

        This method provides a single entry point for updating all cumulative metrics
        with consistent mode control (auto/absolute/additive) across:

        1. MySQL Rows Extracted (with mysql_session_id)
        2. Redshift Rows Loaded (with redshift_session_id)
        3. S3 Files Created (backup_s3_files list)
        4. S3 Files Processed (processed_s3_files list)

        Args:
            table_name: Name of the table
            rows_extracted: Number of rows extracted from MySQL (optional)
            rows_loaded: Number of rows loaded to Redshift (optional)
            s3_files_created: List of S3 file paths created during backup (optional)
            s3_files_processed: List of S3 file paths processed/loaded (optional)
            mode: Update mode ('auto', 'absolute', 'additive')
            session_id: Global session ID (used if specific session IDs not provided)
            mysql_session_id: MySQL-specific session ID (overrides session_id)
            redshift_session_id: Redshift-specific session ID (overrides session_id)

        Returns:
            True if successful, False otherwise

        Mode Behavior:
            - 'auto': Same session = absolute, different session = additive
            - 'absolute': Replace existing values (for same session updates)
            - 'additive': Add to existing values (for cross-session accumulation)
        """
        try:
            # Get existing watermark
            watermark = self.get_table_watermark(table_name)
            if not watermark:
                logger.warning(f"No existing watermark for {table_name}, creating new one")
                watermark = S3TableWatermark(
                    table_name=table_name,
                    created_at=datetime.utcnow().isoformat() + 'Z'
                )

            # Determine effective session IDs
            effective_mysql_session = mysql_session_id or session_id
            effective_redshift_session = redshift_session_id or session_id

            # Update MySQL rows extracted with mode control
            if rows_extracted is not None and rows_extracted > 0:
                effective_mode = self._determine_effective_mode(
                    mode, effective_mysql_session, getattr(watermark, 'last_session_id', None)
                )

                if effective_mode == 'absolute':
                    previous_count = watermark.mysql_rows_extracted or 0
                    watermark.mysql_rows_extracted = rows_extracted
                    logger.info(f"MySQL rows absolute update: replaced {previous_count} with {rows_extracted}")
                elif effective_mode == 'additive':
                    current_rows = watermark.mysql_rows_extracted or 0
                    watermark.mysql_rows_extracted = current_rows + rows_extracted
                    logger.info(f"MySQL rows additive update: {current_rows} + {rows_extracted} = {watermark.mysql_rows_extracted}")

                # Update session ID
                if effective_mysql_session:
                    watermark.last_session_id = effective_mysql_session

            # Update Redshift rows loaded with mode control
            if rows_loaded is not None and rows_loaded > 0:
                effective_mode = self._determine_effective_mode(
                    mode, effective_redshift_session, getattr(watermark, 'last_redshift_session_id', None)
                )

                if effective_mode == 'absolute':
                    previous_count = watermark.redshift_rows_loaded or 0
                    watermark.redshift_rows_loaded = rows_loaded
                    logger.info(f"Redshift rows absolute update: replaced {previous_count} with {rows_loaded}")
                elif effective_mode == 'additive':
                    current_rows = watermark.redshift_rows_loaded or 0
                    watermark.redshift_rows_loaded = current_rows + rows_loaded
                    logger.info(f"Redshift rows additive update: {current_rows} + {rows_loaded} = {watermark.redshift_rows_loaded}")

                # Update session ID
                if effective_redshift_session:
                    watermark.last_redshift_session_id = effective_redshift_session

            # Update S3 files created with mode control
            if s3_files_created is not None:
                if not hasattr(watermark, 'backup_s3_files') or not watermark.backup_s3_files:
                    watermark.backup_s3_files = []

                effective_mode = self._determine_effective_mode(
                    mode, effective_mysql_session, getattr(watermark, 'last_session_id', None)
                )

                if effective_mode == 'absolute':
                    previous_count = len(watermark.backup_s3_files)
                    watermark.backup_s3_files = s3_files_created.copy()
                    logger.info(f"S3 files absolute update: replaced {previous_count} files with {len(s3_files_created)} files")
                elif effective_mode == 'additive':
                    existing_files = set(watermark.backup_s3_files)
                    new_files = []
                    for file_path in s3_files_created:
                        if file_path not in existing_files:
                            watermark.backup_s3_files.append(file_path)
                            new_files.append(file_path)
                    logger.info(f"S3 files additive update: added {len(new_files)} new files, total now {len(watermark.backup_s3_files)}")

            # Update S3 files processed (move from backup to processed)
            if s3_files_processed is not None:
                if not watermark.processed_s3_files:
                    watermark.processed_s3_files = []
                if not hasattr(watermark, 'backup_s3_files') or not watermark.backup_s3_files:
                    watermark.backup_s3_files = []

                for file_path in s3_files_processed:
                    # Add to processed files if not already there
                    if file_path not in watermark.processed_s3_files:
                        watermark.processed_s3_files.append(file_path)
                        logger.debug(f"Added to processed files: {file_path.split('/')[-1]}")

                    # Remove from backup files if present
                    if file_path in watermark.backup_s3_files:
                        watermark.backup_s3_files.remove(file_path)
                        logger.debug(f"Removed from backup files: {file_path.split('/')[-1]}")

                logger.info(f"Moved {len(s3_files_processed)} files from backup to processed")

            # Update s3_file_count (total of backup + processed files)
            backup_count = len(getattr(watermark, 'backup_s3_files', []))
            processed_count = len(watermark.processed_s3_files or [])
            watermark.s3_file_count = backup_count + processed_count

            # Update timestamp
            watermark.updated_at = datetime.utcnow().isoformat() + 'Z'

            # Save to S3
            success = self._save_watermark(watermark)

            if success:
                logger.info(
                    f"Updated cumulative metrics for {table_name}",
                    mode=mode,
                    mysql_rows=watermark.mysql_rows_extracted,
                    redshift_rows=watermark.redshift_rows_loaded,
                    backup_files=backup_count,
                    processed_files=processed_count
                )

            return success

        except Exception as e:
            logger.error(f"Failed to update cumulative metrics for {table_name}: {e}")
            raise WatermarkError(f"Failed to update cumulative metrics: {e}")

    def _determine_effective_mode(self, mode: str, current_session: Optional[str], last_session: Optional[str]) -> str:
        """
        Determine the effective update mode based on session comparison.

        Args:
            mode: Requested mode ('auto', 'absolute', 'additive')
            current_session: Current session ID
            last_session: Last recorded session ID

        Returns:
            Effective mode ('absolute' or 'additive')
        """
        if mode == 'auto':
            # Auto mode: same session = absolute, different session = additive
            if current_session and last_session == current_session:
                return 'absolute'  # Same session - replace
            else:
                return 'additive'  # Different session - accumulate
        elif mode in ['absolute', 'additive']:
            return mode
        else:
            raise ValueError(f"Invalid watermark mode: {mode}. Must be 'auto', 'absolute', or 'additive'")<|MERGE_RESOLUTION|>--- conflicted
+++ resolved
@@ -51,17 +51,6 @@
         if result['metadata'] is None:
             result['metadata'] = {}
         
-<<<<<<< HEAD
-        # Handle datetime serialization and None values
-        for key, value in result.items():
-            if isinstance(value, datetime):
-                result[key] = value.isoformat() + 'Z' if value.tzinfo is None else value.isoformat()
-            elif value is None:
-                result[key] = None  # Explicitly set None for JSON serialization
-            elif isinstance(value, datetime):
-                # Convert datetime to ISO format string for JSON serialization
-                result[key] = value.isoformat() + 'Z' if value.tzinfo is None else value.isoformat()
-=======
         # RECURSIVE datetime handling for nested structures
         def serialize_datetime_recursive(obj):
             if isinstance(obj, datetime):
@@ -76,7 +65,6 @@
         # Apply recursive datetime serialization to all fields
         for key, value in result.items():
             result[key] = serialize_datetime_recursive(value)
->>>>>>> 547d4004
         
         return result
     
