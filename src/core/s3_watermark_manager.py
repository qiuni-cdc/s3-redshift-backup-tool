--- conflicted
+++ resolved
@@ -50,12 +50,8 @@
         # Ensure metadata is not None
         if result['metadata'] is None:
             result['metadata'] = {}
-<<<<<<< HEAD
         
         # Handle datetime serialization and None values
-=======
-        # Handle datetime objects for JSON serialization
->>>>>>> 6f4714ec
         for key, value in result.items():
             if isinstance(value, datetime):
                 result[key] = value.isoformat() + 'Z' if value.tzinfo is None else value.isoformat()
