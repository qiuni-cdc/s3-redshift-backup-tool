--- conflicted
+++ resolved
@@ -44,12 +44,6 @@
         # Initialize column mapper
         self.column_mapper = ColumnMapper()
     
-    def _extract_connection_name(self, table_name: str) -> Optional[str]:
-        """Extracts the connection name from a scoped table name."""
-        if ':' in table_name:
-            return table_name.split(':', 1)[0]
-        return None
-
     def get_table_schema(self, table_name: str, force_refresh: bool = False) -> Tuple[pa.Schema, str]:
         """
         Get PyArrow schema and Redshift DDL for any table
@@ -81,15 +75,10 @@
             logger.info(f"Using connection scope: {connection_scope} for table: {actual_table_name}")
         
         try:
-<<<<<<< HEAD
-            with self.connection_manager.ssh_tunnel(connection_name) as local_port:
-                with self.connection_manager.database_connection(local_port, connection_name) as conn:
-=======
             # Use scoped connection if available, otherwise fall back to default
             if connection_scope and self.connection_registry:
                 # Use connection registry for scoped connections with context manager
                 with self.connection_registry.get_mysql_connection(connection_scope) as conn:
->>>>>>> 547d4004
                     cursor = conn.cursor(dictionary=True)
                     
                     try:
