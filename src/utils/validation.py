--- conflicted
+++ resolved
@@ -86,18 +86,11 @@
             from src.core.connections import ConnectionManager
             from src.config.settings import AppConfig
             
-<<<<<<< HEAD
             if not self.connection_manager:
                 logger.warning(f"No connection manager available for {table_name}, cannot get dynamic schema")
                 return None
                 
             schema_manager = FlexibleSchemaManager(connection_manager=self.connection_manager)
-=======
-            # Initialize config, connection manager and schema manager
-            config = AppConfig()
-            connection_manager = ConnectionManager(config)
-            schema_manager = FlexibleSchemaManager(connection_manager)
->>>>>>> 6f4714ec
             pyarrow_schema, redshift_ddl = schema_manager.get_table_schema(table_name)
             
             if pyarrow_schema:
