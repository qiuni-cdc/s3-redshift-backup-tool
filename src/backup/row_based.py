"""
Row-based backup strategy implementation.

This module implements a simple, reliable row-based backup strategy where
chunk_size represents the exact number of rows processed per chunk.
Uses timestamp + ID for reliable pagination and user-friendly progress tracking.
"""

from typing import List, Dict, Any, Optional, Tuple
import time
from datetime import datetime

from src.backup.base import BaseBackupStrategy
from src.utils.exceptions import BackupError, DatabaseError, raise_backup_error
from src.utils.logging import get_backup_logger
from src.backup.cdc_backup_integration import create_cdc_integration


class RowBasedBackupStrategy(BaseBackupStrategy):
    """
    Simple row-based backup strategy implementation.
    
    Processes tables using exact row counts with timestamp + ID pagination.
    Provides predictable chunk sizes and user-friendly time-based progress.
    """
    
    def __init__(self, config):
        super().__init__(config)
        self.logger.set_context(strategy="row_based", chunking_type="timestamp_id")
        self.cdc_integration = None
    
    def execute(self, tables: List[str], chunk_size: Optional[int] = None, max_total_rows: Optional[int] = None, limit: Optional[int] = None, source_connection: Optional[str] = None) -> bool:
        """
        Execute row-based backup for all specified tables.
        
        Args:
            tables: List of table names to backup
            chunk_size: Optional row limit per chunk (overrides config)
            max_total_rows: Optional maximum total rows to process across all chunks
            limit: Deprecated - use chunk_size instead (for backward compatibility)
            source_connection: Optional connection name to use instead of default
        
        Returns:
            True if all tables backed up successfully, False otherwise
        """
        if not tables:
            self.logger.logger.warning("No tables specified for backup")
            return False
        
        start_time = time.time()
        current_timestamp = datetime.now().strftime('%Y-%m-%d %H:%M:%S')
        successful_tables = []
        failed_tables = []
        
        # Initialize CDC integration if not already done
        if not self.cdc_integration:
            pipeline_config = getattr(self, 'pipeline_config', None)
            self.cdc_integration = create_cdc_integration(None, pipeline_config)
        
        with self.database_session(source_connection) as db_conn:
            for i, table_name in enumerate(tables):
                table_start_time = time.time()
                lock_id = None
                
                self.logger.logger.info(
                    f"Processing table {i+1}/{len(tables)} with row-based chunking",
                    table_name=table_name,
                    progress=f"{i+1}/{len(tables)}"
                )
                
                # Handle backward compatibility with old 'limit' parameter
                effective_chunk_size = chunk_size or limit
                
                try:
                    # Acquire lock before processing table to prevent concurrent operations
                    self.logger.logger.debug(f"Acquiring lock for table {table_name}")
                    lock_id = self.watermark_manager.simple_manager.acquire_lock(table_name)
                    self.logger.logger.info(f"Lock acquired for {table_name}: {lock_id}")
                    
                    success = self._process_single_table_row_based(
                        db_conn, table_name, current_timestamp, effective_chunk_size, max_total_rows, source_connection
                    )
                    
                    if success:
                        successful_tables.append(table_name)
                        table_duration = time.time() - table_start_time
                        self.logger.table_completed(table_name, table_duration)
                        
                        # CRITICAL FIX: Add S3 files to blacklist after successful backup
                        if hasattr(self, '_created_s3_files') and self._created_s3_files:
                            try:
                                # Do not update blacklist during backup phase
                                # Only Redshift loader should update blacklist after successful load
                                self.logger.logger.info(f"Created {len(self._created_s3_files)} S3 files - blacklist will be updated after Redshift load")
                            except Exception as e:
                                self.logger.logger.error(
                                    f"Failed to update S3 files blacklist: {e}",
                                    table_name=table_name,
                                    files_count=len(self._created_s3_files)
                                )
                    else:
                        failed_tables.append(table_name)
                        self.logger.table_failed(table_name)
                        
                except Exception as e:
                    failed_tables.append(table_name)
                    self.logger.table_failed(table_name, error=e)
                    self.logger.error_occurred(e, f"table_backup_{table_name}")
                    
                finally:
                    # Always release lock, even if error occurs
                    if lock_id:
                        try:
                            self.watermark_manager.simple_manager.release_lock(table_name, lock_id)
                            self.logger.logger.debug(f"Released lock for {table_name}: {lock_id}")
                        except Exception as lock_error:
                            self.logger.logger.error(f"Failed to release lock for {table_name}: {lock_error}")
        
        # Update final metrics and watermarks
        duration = time.time() - start_time
        success = len(failed_tables) == 0
        
        self.logger.logger.info(
            "Row-based backup completed",
            success=success,
            duration_seconds=duration,
            successful_tables=len(successful_tables),
            failed_tables=len(failed_tables),
            watermark_updated=success
        )
        
        return success
    
    def _process_single_table_row_based(
        self, 
        db_conn, 
        table_name: str, 
        current_timestamp: str, 
        chunk_size: Optional[int] = None,
        max_total_rows: Optional[int] = None,
        source_connection: Optional[str] = None
    ) -> bool:
        """
        Process a single table using row-based chunking.
        
        Args:
            db_conn: Database connection
            table_name: Name of the table to process
            current_timestamp: Current backup timestamp
            chunk_size: Optional row limit per chunk (chunk size)
            max_total_rows: Optional maximum total rows to process (total limit)
            source_connection: Optional connection name (for logging and context)
            
        Returns:
            True if table processed successfully
        """
        cursor = None
        table_start_time = time.time()  # Track table processing start time
        total_rows_processed = 0  # Track rows for error reporting
        try:
            self.logger.table_started(table_name)
            
            # CRITICAL FIX: Reset S3 stats for accurate per-table file counting
            self.s3_manager.reset_stats()
            self.logger.logger.info(
                "Reset S3 upload stats for new table processing",
                table_name=table_name,
                fix_applied="s3_stats_reset_per_table"
            )
            
            # CRITICAL FIX: Reset S3 files list for accurate per-table tracking
            self._created_s3_files = []
            
            # Create cursor with dictionary output
            cursor = db_conn.cursor(dictionary=True, buffered=False)
            
            # Validate table structure
            if not self.validate_table_exists(cursor, table_name):
                self.logger.logger.error(
                    "Table validation failed for row-based backup",
                    table_name=table_name
                )
                return False
            
            # Use CDC system for table validation
            table_config = self._get_table_config(table_name)
            table_schema = self._get_table_schema(cursor, table_name)
            
            is_valid, issues = self.cdc_integration.validate_table_for_cdc(
                table_name, table_schema, table_config
            )
            
            if not is_valid:
                self.logger.logger.error(
                    "CDC validation failed for table",
                    table_name=table_name,
                    issues=issues
                )
                return False
            
            # BUGFIX: Get current watermark using UnifiedWatermarkManager
            watermark_data = self.unified_watermark.get_watermark(table_name)
            mysql_state = watermark_data.get('mysql_state', {})
            
            # Create compatibility object for existing code
            class WatermarkCompat:
                def __init__(self, mysql_state):
                    self.last_mysql_data_timestamp = mysql_state.get('last_timestamp')
                    self.last_processed_id = mysql_state.get('last_id')
                    self.backup_strategy = 'hybrid'  # Default for compatibility
                    self.mysql_status = mysql_state.get('status', 'pending')
                    self.mysql_rows_extracted = mysql_state.get('total_rows', 0)
            
            watermark = WatermarkCompat(mysql_state) if mysql_state.get('last_id') or mysql_state.get('last_timestamp') else None
            
            # DEBUG: Log watermark details to identify MAX query bug
            if watermark:
                self.logger.logger.warning(
                    "DEBUG: Watermark contents",
                    table_name=table_name,
                    last_mysql_data_timestamp=watermark.last_mysql_data_timestamp,
                    last_processed_id=getattr(watermark, 'last_processed_id', 'NOT_SET'),
                    backup_strategy=getattr(watermark, 'backup_strategy', 'NOT_SET'),
                    mysql_status=getattr(watermark, 'mysql_status', 'NOT_SET')
                )
            else:
                self.logger.logger.warning(
                    "DEBUG: No watermark found for table",
                    table_name=table_name
                )
            
            if not watermark:
                # No watermark - start from beginning
                last_timestamp = '1970-01-01 00:00:00'
                last_id = 0
                self.logger.logger.info(
                    "No watermark found, starting row-based backup from beginning",
                    table_name=table_name,
                    initial_timestamp=last_timestamp
                )
            elif not watermark.last_mysql_data_timestamp and not getattr(watermark, 'last_processed_id', 0):
                # No timestamp AND no ID - start from beginning
                last_timestamp = '1970-01-01 00:00:00'
                last_id = 0
                self.logger.logger.info(
                    "Empty watermark found, starting row-based backup from beginning",
                    table_name=table_name,
                    initial_timestamp=last_timestamp
                )
            else:
                # Resume from watermark
                raw_timestamp = watermark.last_mysql_data_timestamp
                last_id = getattr(watermark, 'last_processed_id', 0)
                
                # Convert ISO format to MySQL format if needed
                if isinstance(raw_timestamp, str) and 'T' in raw_timestamp:
                    # Convert '2024-01-01T00:00:00Z' to '2024-01-01 00:00:00'
                    last_timestamp = raw_timestamp.replace('T', ' ').replace('Z', '')
                    if '+' in last_timestamp:
                        last_timestamp = last_timestamp.split('+')[0]  # Remove timezone
                elif raw_timestamp is None:
                    # Handle None timestamp - fallback to epoch start
                    last_timestamp = '1970-01-01 00:00:00'
                    self.logger.logger.warning(
                        "Watermark timestamp is None, using epoch start",
                        table_name=table_name
                    )
                else:
                    # Handle datetime object
                    if hasattr(raw_timestamp, 'isoformat'):
                        last_timestamp = raw_timestamp.strftime('%Y-%m-%d %H:%M:%S')
                    else:
                        last_timestamp = str(raw_timestamp)
                self.logger.logger.info(
                    "Resuming row-based backup from watermark",
                    table_name=table_name,
                    last_timestamp=last_timestamp,
                    last_id=last_id
                )
            
            # Determine chunk size
            effective_chunk_size = chunk_size or self.config.backup.target_rows_per_chunk
            
            # Use original limit logic - apply limit to database query regardless of existing S3 files
            adjusted_max_total_rows = max_total_rows
            
            # Get column information from CDC strategy
            table_config = self._get_table_config(table_name)
            if table_config:
                timestamp_column = table_config.get('cdc_timestamp_column', 'updated_at')
                id_column = table_config.get('cdc_id_column', 'id')
            else:
                # Fallback to old detection logic for legacy tables
                timestamp_column = self._get_configured_timestamp_column(table_name) or self._detect_timestamp_column(cursor, table_name)
                id_column = self._get_configured_id_column(table_name) or self._detect_id_column(cursor, table_name)
            
            # Process table in exact row-based chunks
            chunk_number = 1
            
            # Simple approach: process chunks as they come (no complex accumulation)
            accumulated_data = []
            accumulated_last_timestamp = last_timestamp
            accumulated_last_id = last_id
            
            # WATERMARK CEILING: Capture max ID at sync start to prevent infinite loops
            # This protects against continuous data injection during sync
            watermark_ceiling = self._get_current_max_id(cursor, table_name, id_column)
            
            self.logger.logger.info(
                "Starting row-based chunking",
                table_name=table_name,
                chunk_size=effective_chunk_size,
                max_total_rows=max_total_rows,
                max_chunks_calculated=max_total_rows // effective_chunk_size if max_total_rows else None,
                resume_from_timestamp=last_timestamp,
                resume_from_id=last_id,
                watermark_ceiling=watermark_ceiling,
                protection="continuous_injection_safety"
            )
            
            while True:
                # Check total row limit before processing next chunk
                if max_total_rows and total_rows_processed >= max_total_rows:
                    self.logger.logger.info(
                        "Reached maximum total rows limit - stopping backup",
                        table_name=table_name,
                        max_total_rows=max_total_rows,
                        total_rows_processed=total_rows_processed,
                        chunks_completed=chunk_number - 1,
                        limit_enforcement="MAX_ROWS_REACHED"
                    )
                    break
                
                # Debug: Log limit enforcement status before each chunk
                if max_total_rows:
                    remaining_rows = max_total_rows - total_rows_processed
                    self.logger.logger.info(
                        "Chunk limit check before processing",
                        table_name=table_name,
                        chunk_number=chunk_number,
                        max_total_rows=max_total_rows,
                        total_rows_processed=total_rows_processed,
                        remaining_rows=remaining_rows,
                        will_process="YES" if remaining_rows > 0 else "NO"
                    )
                
                # Adjust chunk size if approaching total limit
                current_chunk_size = effective_chunk_size
                if max_total_rows:
                    remaining_rows = max_total_rows - total_rows_processed
                    current_chunk_size = min(effective_chunk_size, remaining_rows)
                    if current_chunk_size <= 0:
                        self.logger.logger.info(
                            "No remaining rows to process - stopping backup",
                            table_name=table_name,
                            max_total_rows=max_total_rows,
                            total_rows_processed=total_rows_processed,
                            remaining_rows=remaining_rows,
                            limit_enforcement="ZERO_REMAINING_ROWS"
                        )
                        break
                    elif remaining_rows < effective_chunk_size:
                        self.logger.logger.info(
                            "Final partial chunk to respect total row limit",
                            table_name=table_name,
                            remaining_rows=remaining_rows,
                            adjusted_chunk_size=current_chunk_size,
                            limit_enforcement="FINAL_PARTIAL_CHUNK"
                        )
                
                chunk_start_time = time.time()
                
                # Get next chunk of exactly chunk_size rows (or remaining)
                chunk_data, chunk_last_timestamp, chunk_last_id = self._get_next_chunk(
                    cursor, table_name, last_timestamp, last_id, current_chunk_size, timestamp_column, id_column
                )
                
                if not chunk_data:
                    self.logger.logger.info(
                        "No more data found, row-based backup complete",
                        table_name=table_name,
                        total_chunks=chunk_number - 1,
                        total_rows=total_rows_processed
                    )
                    break
                
                rows_in_chunk = len(chunk_data)
                
                # Simple end condition: no more data means we're done
                if rows_in_chunk == 0:
                    self.logger.logger.info(
                        "No more data - ending sync",
                        table_name=table_name,
                        reason="NO_MORE_DATA"
                    )
                    break
                
                # QUICK FIX: Sparse sequence detection
                # If chunk efficiency is very low, this indicates sparse ID sequences
                SPARSE_EFFICIENCY_THRESHOLD = 0.10  # 10%
                MIN_CHUNK_SIZE_FOR_SPARSE_CHECK = 1000
                
                if (current_chunk_size > MIN_CHUNK_SIZE_FOR_SPARSE_CHECK and 
                    rows_in_chunk < (current_chunk_size * SPARSE_EFFICIENCY_THRESHOLD)):
                    
                    efficiency_percent = round((rows_in_chunk / current_chunk_size) * 100, 1)
                    self.logger.logger.info(
                        "Sparse ID sequence detected - ending sync for efficiency",
                        table_name=table_name,
                        efficiency_percent=efficiency_percent,
                        rows_found=rows_in_chunk,
                        chunk_size_requested=current_chunk_size,
                        sparse_threshold_percent=10,
                        optimization="quick_fix_early_termination",
                        recommendation="Consider implementing row accumulation buffer for better performance"
                    )
                    
                    # Process current chunk normally, then break
                    # This ensures we don't lose the data we already retrieved
                    process_current_chunk = True
                    break_after_chunk = True
                else:
                    process_current_chunk = True
                    break_after_chunk = False
                
                # Safe logging for both timestamp and id_only strategies
                log_data = {
                    "table_name": table_name,
                    "chunk_size_actual": rows_in_chunk,
                    "chunk_size_requested": current_chunk_size,
                    "columns_detected": f"{timestamp_column}, {id_column}"
                }
                
                # Only add ID ranges if ID column exists in data
                if id_column in chunk_data[0]:
                    log_data["id_range_start"] = chunk_data[0][id_column]
                    log_data["id_range_end"] = chunk_data[-1][id_column]
                else:
                    log_data["id_column_missing"] = id_column
                    log_data["available_columns"] = list(chunk_data[0].keys())[:10]  # First 10 columns for debug
                
                # Only add timestamp ranges if timestamp column exists in data
                if timestamp_column in chunk_data[0]:
                    log_data["time_range_start"] = chunk_data[0][timestamp_column]
                    log_data["time_range_end"] = chunk_data[-1][timestamp_column]
                else:
                    log_data["strategy_note"] = "id_only strategy - no timestamp tracking"
                
                self.logger.logger.info(
                    f"Processing row-based chunk {chunk_number}",
                    **log_data
                )
                
                # ACCUMULATE CHUNKS: Add current chunk to accumulator
                accumulated_data.extend(chunk_data)
                accumulated_last_timestamp = chunk_last_timestamp
                accumulated_last_id = chunk_last_id
                
                # Simple approach: process data immediately if we have any
                batch_success_count = 0
                if accumulated_data:
                    self.logger.logger.info(
                        f"Processing batch with {len(accumulated_data)} rows",
                        table_name=table_name,
                        chunk_number=chunk_number
                    )
                    
                    # Process data in batches for S3 upload
                    batch_size = self.config.backup.batch_size
                    for i in range(0, len(accumulated_data), batch_size):
                        batch_data = accumulated_data[i:i + batch_size]
                        batch_id = f"chunk_{chunk_number}_batch_{(i // batch_size) + 1}"
                        
                        batch_success = self._process_batch_with_retries(
                            batch_data, table_name, batch_id, current_timestamp
                        )
                        
                        if not batch_success:
                            self.logger.logger.error(
                                f"Failed to process accumulated batch",
                                table_name=table_name,
                                batch_id=batch_id,
                                batch_size=len(batch_data)
                            )
                            return False
                        
                        batch_success_count += 1
                    
                    # Count actually processed rows before reset
                    if batch_success_count > 0:
                        total_rows_processed += len(accumulated_data)
                    
                    # Reset accumulator after processing
                    accumulated_data = []
                else:
                    # No processing happened, don't count these rows yet
                    pass
                chunk_duration = time.time() - chunk_start_time
                
                # Update watermark after successful chunk (absolute progress tracking)
                # Use accumulated values if we processed data, otherwise use chunk values
                final_timestamp = accumulated_last_timestamp if batch_success_count > 0 else chunk_last_timestamp
                final_id = accumulated_last_id if batch_success_count > 0 else chunk_last_id
                
                self._update_chunk_watermark_absolute(
                    table_name, final_timestamp, final_id, 
                    total_rows_processed  # Use absolute total, not incremental
                )
                
                self.logger.logger.info(
                    f"Completed row-based chunk {chunk_number}",
                    table_name=table_name,
                    rows_in_chunk=rows_in_chunk,
                    total_rows=total_rows_processed,
                    max_total_rows=max_total_rows,
                    remaining_rows=max_total_rows - total_rows_processed if max_total_rows else None,
                    chunk_duration_seconds=round(chunk_duration, 2),
                    batches_processed=batch_success_count,
                    last_timestamp=chunk_last_timestamp,
                    last_id=chunk_last_id
                )
                
                # Update for next iteration
                last_timestamp = chunk_last_timestamp
                last_id = chunk_last_id
                chunk_number += 1
                
                # WATERMARK CEILING: Check if we've reached the ceiling to prevent infinite sync
                if watermark_ceiling and chunk_last_id and chunk_last_id >= watermark_ceiling:
                    self.logger.logger.info(
                        "Reached watermark ceiling - sync complete",
                        table_name=table_name,
                        watermark_ceiling=watermark_ceiling,
                        last_processed_id=chunk_last_id,
                        chunks_processed=chunk_number - 1,
                        total_rows_processed=total_rows_processed,
                        protection="continuous_injection_prevention"
                    )
                    break
                
                # QUICK FIX: Break after processing current chunk if sparse sequence detected
                if break_after_chunk:
                    self.logger.logger.info(
                        "Breaking after processing sparse chunk - optimization applied",
                        table_name=table_name,
                        chunks_processed=chunk_number - 1,
                        total_rows_processed=total_rows_processed,
                        optimization="sparse_sequence_early_termination"
                    )
                    break
                
                # SPECIAL CASE: For full_sync replace mode
                # Check if this is a full_sync replace table based on configuration
                if table_config and table_config.get('cdc_strategy') == 'full_sync' and table_config.get('full_sync_mode') == 'replace':
                    self.logger.logger.info(
                        "Full sync replace mode completed - table fully processed",
                        table_name=table_name,
                        total_rows_processed=total_rows_processed,
                        mode="full_sync_replace",
                        reason="Full sync replace tables process complete table in one iteration"
                    )
                    break
                
                # Memory management
                self.memory_manager.force_gc_if_needed(chunk_number)
                if not self.memory_manager.check_memory_usage(chunk_number):
                    self.logger.logger.warning(
                        "Memory usage high during row-based backup",
                        table_name=table_name,
                        chunk_number=chunk_number
                    )
            
            # FINAL ACCUMULATOR FLUSH: Process any remaining accumulated data
            if accumulated_data:
                self.logger.logger.info(
                    f"Processing final accumulated batch with {len(accumulated_data)} rows",
                    table_name=table_name,
                    reason="end_of_table"
                )
                
                batch_size = self.config.backup.batch_size
                for i in range(0, len(accumulated_data), batch_size):
                    batch_data = accumulated_data[i:i + batch_size]
                    batch_id = f"final_accumulated_batch_{(i // batch_size) + 1}"
                    
                    batch_success = self._process_batch_with_retries(
                        batch_data, table_name, batch_id, current_timestamp
                    )
                    
                    if not batch_success:
                        self.logger.logger.error(
                            f"Failed to process final accumulated batch",
                            table_name=table_name,
                            batch_id=batch_id,
                            batch_size=len(batch_data)
                        )
                        return False
                
                # Count final processed rows
                total_rows_processed += len(accumulated_data)
                
                # Update final watermark with accumulated values
                self._update_chunk_watermark_absolute(
                    table_name, accumulated_last_timestamp, accumulated_last_id, 
                    total_rows_processed
                )
            
            # Final watermark update with completion status (additive session total)
            # Handle datetime objects, ISO format strings, and UNIX timestamps
            if isinstance(last_timestamp, datetime):
                max_data_timestamp = last_timestamp
            elif isinstance(last_timestamp, (int, float)):
                # Handle UNIX timestamp (integer)
                max_data_timestamp = datetime.fromtimestamp(last_timestamp)
            else:
                # Handle ISO format string
                max_data_timestamp = datetime.fromisoformat(str(last_timestamp))
            
            self._set_final_watermark_with_session_control(
                table_name=table_name,
                extraction_time=datetime.now(),
                max_data_timestamp=max_timestamp,
                last_processed_id=last_id,
                session_rows_processed=total_rows_processed,  # Session total
                status='success'
            )
            
            # CRITICAL FIX: Update metrics object with actual processed data
            table_end_time = time.time()
            table_duration = table_end_time - table_start_time
            total_batches = chunk_number - 1  # chunks completed
            
            # Add table metrics to the metrics object
            self.metrics.add_table_metrics(
                table_name, 
                total_rows_processed, 
                total_batches, 
                table_duration, 
                0  # bytes will be estimated in process_batch
            )
            
            self.logger.logger.info(
                "Row-based table backup completed successfully",
                table_name=table_name,
                total_chunks=total_batches,
                total_rows=total_rows_processed,
                final_timestamp=last_timestamp,
                final_id=last_id,
                metrics_updated=True
            )
            
            return True
            
        except Exception as e:
            self.logger.error_occurred(e, "row_based_backup", table_name=table_name)
            # Update watermark with error status (additive session count)
            try:
                self._set_final_watermark_with_session_control(
                    table_name=table_name,
                    extraction_time=datetime.now(),
                    session_rows_processed=total_rows_processed,  # Session partial progress
                    status='failed',
                    error_message=str(e)
                )
            except Exception as watermark_error:
                self.logger.logger.error(
                    "Failed to update error watermark",
                    table_name=table_name,
                    original_error=str(e),
                    watermark_error=str(watermark_error)
                )
            return False
            
        finally:
            # Ensure cursor is properly closed
            if cursor:
                try:
                    # Consume any remaining results
                    while cursor.nextset():
                        pass
                except:
                    pass
                try:
                    cursor.close()
                except:
                    pass
    
    def _detect_timestamp_column(self, cursor, table_name: str) -> str:
        """
        Detect the correct timestamp column name for CDC.
        
        Args:
            cursor: Database cursor
            table_name: Name of the table (may be scoped for v1.2.0)
            
        Returns:
            Name of the timestamp column to use
        """
        # Get table columns - extract MySQL table name from potentially scoped name
        mysql_table_name = self._extract_mysql_table_name(table_name)
        cursor.execute(f"DESCRIBE {mysql_table_name}")
        describe_results = cursor.fetchall()
        
        if isinstance(describe_results[0], dict):
            columns = [row['Field'] for row in describe_results]
        else:
            columns = [row[0] for row in describe_results]
        
        # Check in order of preference
        timestamp_column_candidates = ['updated_at', 'update_at', 'last_modified', 'modified_at']
        
        for candidate in timestamp_column_candidates:
            if candidate in columns:
                return candidate
                
        # Fallback to default if none found (should not happen after validation)
        return 'update_at'
    
    def _detect_id_column(self, cursor, table_name: str) -> str:
        """
        Detect the correct ID column name for CDC.
        
        Args:
            cursor: Database cursor
            table_name: Name of the table (may be scoped for v1.2.0)
            
        Returns:
            Name of the ID column to use
        """
        # Get table columns - extract MySQL table name from potentially scoped name
        mysql_table_name = self._extract_mysql_table_name(table_name)
        cursor.execute(f"DESCRIBE {mysql_table_name}")
        describe_results = cursor.fetchall()
        
        if isinstance(describe_results[0], dict):
            columns = [row['Field'] for row in describe_results]
        else:
            columns = [row[0] for row in describe_results]
        
        # Check in order of preference
        id_column_candidates = ['id', 'ID', 'Id', 'pk_id', 'primary_id']
        
        for candidate in id_column_candidates:
            if candidate in columns:
                return candidate
                
        # Fallback to first column if no standard ID column found
        if columns:
            logger.warning(f"No standard ID column found for {table_name}, using first column: {columns[0]}")
            return columns[0]
        else:
            logger.error(f"No columns found for table {table_name}")
            return 'id'  # Last resort fallback
    
    def _get_current_max_id(self, cursor, table_name: str, id_column: str) -> Optional[int]:
        """
        Get the current maximum ID in the table to set watermark ceiling.
        This prevents infinite sync when new data is continuously injected.
        
        Args:
            cursor: Database cursor
            table_name: Name of the table (may be scoped for v1.2.0)
            id_column: Name of the ID column
            
        Returns:
            Maximum ID in the table, or None if error
        """
        try:
            # Extract MySQL table name from potentially scoped name
            mysql_table_name = self._extract_mysql_table_name(table_name)
            
            # Query for max ID
            max_id_query = f"SELECT MAX({id_column}) FROM {mysql_table_name}"
            cursor.execute(max_id_query)
            result = cursor.fetchone()
            
            if result and result[0] is not None:
                max_id = int(result[0])
                self.logger.logger.info(
                    "Captured current max ID for watermark ceiling",
                    table_name=table_name,
                    id_column=id_column,
                    max_id=max_id,
                    query=max_id_query
                )
                return max_id
            else:
                self.logger.logger.warning(
                    "No max ID found in table - table may be empty",
                    table_name=table_name,
                    id_column=id_column
                )
                return None
                
        except Exception as e:
            self.logger.logger.error(
                "Failed to get current max ID for watermark ceiling",
                table_name=table_name,
                id_column=id_column,
                error=str(e)
            )
            return None
    
    def _get_configured_timestamp_column(self, table_name: str) -> str:
        """
        Get timestamp column from pipeline configuration if available.
        """
        try:
            # Try to load pipeline configuration
            from src.core.configuration_manager import ConfigurationManager
            config_manager = ConfigurationManager()
            
            # Extract simple table name from full table name (handle scoped names)
            # For scoped names like 'US_DW_RO_SSH:settlement.settle_orders', we want 'settlement.settle_orders'
            unscoped_table_name = self._extract_mysql_table_name(table_name)
            simple_table_name = unscoped_table_name.split('.')[-1] if '.' in unscoped_table_name else unscoped_table_name
            
            # Try both full and simple table names across all pipelines
            # Prioritize specific pipelines over default
            pipeline_priority = ['us_dw_pipeline', 'us_dw_hybrid_v1_2'] + [p for p in config_manager.list_pipelines() if p not in ['us_dw_pipeline', 'us_dw_hybrid_v1_2', 'default']] + ['default']
            
            # FIXED: Try unscoped table name first for scoped lookups
            for name_variant in [unscoped_table_name, table_name, simple_table_name]:
                for pipeline_name in pipeline_priority:
                    try:
                        table_config = config_manager.get_table_config(pipeline_name, name_variant)
                        if table_config and table_config.cdc_timestamp_column:
                            self.logger.logger.info(
                                f"Using configured timestamp column for {table_name}",
                                configured_column=table_config.cdc_timestamp_column,
                                pipeline=pipeline_name,
                                table_variant_matched=name_variant
                            )
                            return table_config.cdc_timestamp_column
                    except Exception:
                        continue  # Try next pipeline
        except Exception as e:
            self.logger.logger.debug(f"Could not load pipeline config for timestamp: {e}")
            
        return None
    
    def _get_configured_id_column(self, table_name: str) -> str:
        """
        Get ID column from pipeline configuration if available.
        """
        try:
            # Try to load pipeline configuration
            from src.core.configuration_manager import ConfigurationManager
            config_manager = ConfigurationManager()
            
            # Extract simple table name from full table name (handle scoped names)
            # For scoped names like 'US_DW_RO_SSH:settlement.settle_orders', we want 'settlement.settle_orders'
            unscoped_table_name = self._extract_mysql_table_name(table_name)
            simple_table_name = unscoped_table_name.split('.')[-1] if '.' in unscoped_table_name else unscoped_table_name
            
            # Try both full and simple table names across all pipelines
            # Prioritize specific pipelines over default
            pipeline_priority = ['us_dw_pipeline', 'us_dw_hybrid_v1_2'] + [p for p in config_manager.list_pipelines() if p not in ['us_dw_pipeline', 'us_dw_hybrid_v1_2', 'default']] + ['default']
            
            # FIXED: Try unscoped table name first for scoped lookups
            for name_variant in [unscoped_table_name, table_name, simple_table_name]:
                for pipeline_name in pipeline_priority:
                    try:
                        table_config = config_manager.get_table_config(pipeline_name, name_variant)
                        if table_config and table_config.cdc_id_column:
                            self.logger.logger.info(
                                f"Using configured ID column for {table_name}",
                                configured_column=table_config.cdc_id_column,
                                pipeline=pipeline_name,
                                table_variant_matched=name_variant
                            )
                            return table_config.cdc_id_column
                    except Exception:
                        continue  # Try next pipeline
        except Exception as e:
            self.logger.logger.debug(f"Could not load pipeline config for ID: {e}")
            
        return None
    
    def _count_actual_s3_files(self, table_name: str) -> int:
        """
        Count actual S3 files for the table using S3Manager's logic.
        This provides accurate count even after restarts/interruptions.
        """
        try:
            # Use existing S3Manager to count files for this table
            if not self.s3_manager or not hasattr(self.s3_manager, 's3_client') or not self.s3_manager.s3_client:
                self.logger.logger.warning(f"S3Manager not available for file counting: {table_name}")
                return 0
            
            # Get table-specific file pattern
<<<<<<< HEAD
            # Convert table name to match S3 file naming pattern (lowercase, : and . become _)
            safe_table_name = table_name.lower().replace(':', '_').replace('.', '_')
=======
            # Handle scoped table names to match actual file pattern
            if ':' in table_name:
                # For "US_DW_RO_SSH:settlement.settle_orders"
                scope, clean_table = table_name.split(':', 1)
                # Create pattern like "us_dw_ro_ssh_settlement_settle_orders"
                safe_table_name = f"{scope.lower()}_{clean_table}".replace('.', '_')
            else:
                safe_table_name = table_name.replace('.', '_')
>>>>>>> 290bd3ff
            
            # Search for all parquet files for this table
            response = self.s3_manager.s3_client.list_objects_v2(
                Bucket=self.s3_manager.bucket_name,
                Prefix='incremental/',
                MaxKeys=1000
            )
            
            # Filter for this table's files
            total_files = 0
            files = response.get('Contents', [])
            
            for file_obj in files:
                key = file_obj['Key']
                # Check if file belongs to this table and is a parquet file
                if (safe_table_name in key and 
                    key.endswith('.parquet')):
                    total_files += 1
                    self.logger.logger.debug(f"Found S3 file: {key}")
            
            # Handle pagination if there are more files
            while response.get('IsTruncated', False):
                response = self.s3_manager.s3_client.list_objects_v2(
                    Bucket=self.s3_manager.bucket_name,
                    Prefix='incremental/',
                    MaxKeys=1000,
                    ContinuationToken=response['NextContinuationToken']
                )
                
                files = response.get('Contents', [])
                for file_obj in files:
                    key = file_obj['Key']
                    if (safe_table_name in key and 
                        key.endswith('.parquet')):
                        total_files += 1
                        self.logger.logger.debug(f"Found S3 file: {key}")
            
            self.logger.logger.info(
                f"Actual S3 file count for {table_name}: {total_files} files",
                table_name=table_name,
                total_files_found=total_files,
                search_prefix='incremental/'
            )
            
            return total_files
            
        except Exception as e:
            self.logger.logger.error(
                f"Failed to count S3 files for {table_name}: {e}",
                table_name=table_name,
                error=str(e)
            )
            # Fallback to in-memory stats if S3 count fails
            s3_stats = self.s3_manager.get_upload_stats()
            return s3_stats.get('total_files', 0)
    
    def _get_next_chunk(
        self, 
        cursor, 
        table_name: str, 
        last_timestamp: str, 
        last_id: int, 
        chunk_size: int,
        timestamp_column: str,
        id_column: str
    ) -> Tuple[List[Dict], str, int]:
        """
        Get next chunk using timestamp + ID pagination.
        
        Args:
            cursor: Database cursor
            table_name: Name of the table
            last_timestamp: Last processed timestamp
            last_id: Last processed ID
            chunk_size: Exact number of rows to fetch
            
        Returns:
            Tuple of (chunk_data, last_timestamp, last_id)
        """
        try:
            # Handle None/null parameters with safe defaults
            safe_last_id = last_id if last_id is not None else 0
            # FIXED: Extract actual MySQL table name from potentially scoped name for v1.2.0
            safe_table_name = self._extract_mysql_table_name(table_name) if table_name is not None else "INVALID_TABLE"
            safe_last_timestamp = last_timestamp if last_timestamp is not None else '1970-01-01 00:00:00'
            
            # Validate critical parameters
            if table_name is None:
                raise ValueError(f"table_name cannot be None")
            
            # Initialize CDC integration if not already done
            if not self.cdc_integration:
                try:
                    pipeline_config = getattr(self, 'pipeline_config', None)
                    self.cdc_integration = create_cdc_integration(None, pipeline_config)
                except Exception as e:
                    self.logger.logger.error(f"Failed to initialize CDC integration: {e}")
                    return [], last_timestamp, last_id
            
            # Use CDC integration to build query
            table_config = self._get_table_config(table_name)
            watermark = {
                'last_mysql_data_timestamp': safe_last_timestamp,
                'last_processed_id': safe_last_id
            }
            
            # Extract MySQL table name for query building
            mysql_table_name = self._extract_mysql_table_name(table_name)
            
            # Get table schema for UNIX timestamp detection
            table_schema = self._get_table_schema(cursor, table_name)
            
            query = self.cdc_integration.build_incremental_query(
                mysql_table_name, watermark, chunk_size, table_config, table_schema
            )
            
            self.logger.logger.info(
                "Executing CDC-generated chunk query",
                table_name=table_name,
                last_timestamp=last_timestamp,
                last_id=last_id,
                safe_last_id=safe_last_id,
                chunk_size=chunk_size,
                query_preview=query.replace('\n', ' ').strip()[:300] + "..."
            )
            
            cursor.execute(query)
            chunk_data = cursor.fetchall()
            
            # Convert to list of dictionaries if needed
            if chunk_data and not isinstance(chunk_data[0], dict):
                # Handle tuple results from regular cursors
                column_names = [desc[0] for desc in cursor.description]
                chunk_data = [dict(zip(column_names, row)) for row in chunk_data]
            
            if not chunk_data:
                # No more data
                return [], safe_last_timestamp, safe_last_id
            
            # Debug: Log query result with first/last row details
            if chunk_data:
                first_row = chunk_data[0]
                last_row = chunk_data[-1]
                
                # CRITICAL FIX: Extract actual LIMIT used from query (not requested chunk_size)
                # The CDC system may override the requested chunk_size for full_sync replace mode
                import re
                limit_match = re.search(r'LIMIT\s+(\d+)', query, re.IGNORECASE)
                actual_limit_used = int(limit_match.group(1)) if limit_match else chunk_size
                
                self.logger.logger.info(
                    "Query execution completed - DETAILED DEBUG",
                    table_name=table_name,
                    rows_found=len(chunk_data),
                    chunk_size_requested=chunk_size,
                    actual_limit_used=actual_limit_used,
                    rows_vs_limit_ratio=f"{len(chunk_data)}/{actual_limit_used}",
                    first_row_id=first_row.get(id_column),
                    last_row_id=last_row.get(id_column),
                    id_column_used=id_column,
                    query_executed=query.replace('\n', ' ').strip()
                )
                
                # Critical check: Verify LIMIT was respected (use actual limit from query)
                # EXCEPTION: Full sync replace mode uses very high LIMIT (999999999)
                # and expects to get all table rows in one chunk
                is_full_sync_large_limit = actual_limit_used >= 999_999_999
                
                if len(chunk_data) > actual_limit_used and not is_full_sync_large_limit:
                    self.logger.logger.error(
                        "CRITICAL BUG: Query returned more rows than LIMIT",
                        table_name=table_name,
                        requested_limit=chunk_size,
                        actual_limit_used=actual_limit_used,
                        actual_rows=len(chunk_data),
                        excess_rows=len(chunk_data) - actual_limit_used
                    )
                elif is_full_sync_large_limit and len(chunk_data) < actual_limit_used:
                    # For full sync replace, if we got less than LIMIT, we have all data
                    self.logger.logger.info(
                        "Full sync replace: received complete table",
                        table_name=table_name,
                        total_rows=len(chunk_data),
                        limit_used=actual_limit_used,
                        mode="full_table_complete"
                    )
            else:
                self.logger.logger.info(
                    "Query execution completed - no rows found",
                    table_name=table_name,
                    query_executed=query.replace('\n', ' ').strip()
                )
            
            # Consume any remaining results to prevent cursor issues
            try:
                while cursor.nextset():
                    pass
            except:
                pass
            
            if not chunk_data:
                self.logger.logger.warning(
                    "No data found with current query - check timestamp/ID values",
                    table_name=table_name,
                    last_timestamp=last_timestamp,
                    last_id=last_id
                )
                return [], last_timestamp, last_id
            
            # Initialize CDC integration if not already done
            if not self.cdc_integration:
                try:
                    pipeline_config = getattr(self, 'pipeline_config', None)
                    self.cdc_integration = create_cdc_integration(None, pipeline_config)
                except Exception as e:
                    self.logger.logger.error(f"Failed to initialize CDC integration: {e}")
                    return [], safe_last_timestamp, safe_last_id
            
            # Extract watermark using CDC integration
            table_config = self._get_table_config(table_name)
            watermark_data = self.cdc_integration.extract_watermark_from_batch(
                table_name, chunk_data, table_config
            )
            
            # Convert to legacy format for compatibility
            chunk_last_timestamp = watermark_data.last_timestamp or safe_last_timestamp
            chunk_last_id = watermark_data.last_id or safe_last_id
            
            # BUGFIX: Always use actual last ID from data to prevent arithmetic errors
            if chunk_data:
                id_column = self._get_configured_id_column(table_name)
                actual_last_id = chunk_data[-1].get(id_column)
                if actual_last_id is not None:
                    chunk_last_id = actual_last_id
            
            self.logger.logger.debug(
                "Retrieved row-based chunk",
                table_name=table_name,
                rows_retrieved=len(chunk_data),
                chunk_last_timestamp=chunk_last_timestamp,
                chunk_last_id=chunk_last_id
            )
            
            return chunk_data, chunk_last_timestamp, chunk_last_id
            
        except Exception as e:
            self.logger.logger.error(
                "Failed to retrieve chunk",
                table_name=table_name,
                error=str(e),
                last_timestamp=last_timestamp,
                last_id=last_id
            )
            raise DatabaseError(f"Failed to retrieve chunk for {table_name}: {e}")
    
    def _validate_required_columns(self, cursor, table_name: str) -> bool:
        """
        Validate that table has required columns for row-based chunking.
        
        Args:
            cursor: Database cursor
            table_name: Name of the table to validate (may be scoped for v1.2.0)
        
        Returns:
            True if table has required columns, False otherwise
        """
        try:
            # Extract actual MySQL table name from potentially scoped name
            mysql_table_name = self._extract_mysql_table_name(table_name)
            
            cursor.execute(f"DESCRIBE {mysql_table_name}")
            describe_results = cursor.fetchall()
            
            # Handle both dictionary and tuple cursors
            if describe_results and isinstance(describe_results[0], dict):
                columns = [row['Field'] for row in describe_results]
            else:
                columns = [row[0] for row in describe_results]
            
            # Check for required columns (flexible timestamp and ID column names)
            missing_columns = []
            
            # Check timestamp columns with flexible naming (only required for timestamp-based strategies)
            timestamp_candidates = ['updated_at', 'update_at', 'last_modified', 'modified_at']
            has_timestamp_column = any(col in columns for col in timestamp_candidates)
            
            # Check if this is an id_only table by checking existing watermark strategy
            is_id_only_table = False
            try:
                from src.core.s3_watermark_manager import S3WatermarkManager
                from src.config.settings import AppConfig
                config = AppConfig()
                watermark_manager = S3WatermarkManager(config)
                watermark = watermark_manager.get_table_watermark(table_name)
                if watermark and watermark.backup_strategy == 'id_only':
                    is_id_only_table = True
                    self.logger.logger.info(f"Table {table_name} detected as id_only strategy from watermark")
            except:
                pass
            
            # Only require timestamp column for non-id_only tables
            if not has_timestamp_column and not is_id_only_table:
                missing_columns.append('timestamp column (tried: updated_at, update_at, last_modified, modified_at)')
            
            # Check ID columns with flexible naming  
            id_candidates = ['id', 'ID', 'Id', 'pk_id', 'primary_id']
            has_id_column = any(col in columns for col in id_candidates)
            if not has_id_column:
                missing_columns.append('ID column (tried: id, ID, Id, pk_id)')
            
            if missing_columns:
                self.logger.logger.error(
                    "Table missing required columns for row-based chunking",
                    table_name=table_name,
                    missing_columns=missing_columns,
                    available_columns=columns[:10]
                )
                return False
            
            self.logger.logger.info(
                "Table validation successful for row-based chunking",
                table_name=table_name,
                column_count=len(columns),
                has_update_at=True,
                has_id=True
            )
            
            return True
            
        except Exception as e:
            self.logger.logger.error(
                "Table validation failed",
                table_name=table_name,
                error=str(e)
            )
            return False
    
    
    def _process_batch_with_retries(
        self, 
        batch_data: List[Dict], 
        table_name: str, 
        batch_id: str, 
        current_timestamp: str,
        max_retries: int = 3
    ) -> bool:
        """
        Process a batch with retry logic.
        
        Args:
            batch_data: List of row dictionaries
            table_name: Name of the table
            batch_id: Batch identifier
            current_timestamp: Current backup timestamp
            max_retries: Maximum retry attempts
        
        Returns:
            True if batch processed successfully
        """
        for attempt in range(max_retries):
            try:
                success = self.process_batch(
                    batch_data, table_name, batch_id, current_timestamp
                )
                
                if success:
                    return True
                else:
                    self.logger.logger.warning(
                        f"Batch processing failed, attempt {attempt + 1}/{max_retries}",
                        table_name=table_name,
                        batch_id=batch_id,
                        batch_size=len(batch_data)
                    )
                    
                    if attempt < max_retries - 1:
                        time.sleep(2 ** attempt)  # Exponential backoff
                        
            except Exception as e:
                self.logger.logger.warning(
                    f"Batch processing exception, attempt {attempt + 1}/{max_retries}",
                    table_name=table_name,
                    batch_id=batch_id,
                    error=str(e)
                )
                
                if attempt < max_retries - 1:
                    time.sleep(2 ** attempt)  # Exponential backoff
                else:
                    self.logger.error_occurred(e, f"batch_retry_{table_name}")
        
        return False
    
    def _set_final_watermark_absolute(
        self, 
        table_name: str, 
        extraction_time: datetime,
        max_data_timestamp: Optional[datetime] = None,
        last_processed_id: Optional[int] = None,
        total_rows_processed: int = 0,
        status: str = 'success',
        error_message: Optional[str] = None
    ):
        """
        Set final watermark with absolute values (not additive).
        
        Args:
            table_name: Name of the table
            extraction_time: Time of extraction
            max_data_timestamp: Latest data timestamp processed
            last_processed_id: Last processed ID
            total_rows_processed: Absolute total rows processed
            status: Final status ('success' or 'failed')
            error_message: Optional error message for failed status
        """
        try:
            # Get current watermark to preserve S3 file list and other metadata
            current_watermark = self.watermark_manager.get_table_watermark(table_name)
            
            # Build absolute watermark update (not additive)
            watermark_data = {
                'last_mysql_extraction_time': extraction_time.isoformat(),
                'mysql_status': status,
                'backup_strategy': 'row_based'
            }
            
            # Set absolute values
            if max_data_timestamp:
                watermark_data['last_mysql_data_timestamp'] = max_data_timestamp.isoformat()
            if last_processed_id is not None:
                watermark_data['last_processed_id'] = last_processed_id
            
            # BUGFIX: Don't overwrite cumulative total with session total
            # Keep existing cumulative total instead of overwriting with session total
            if current_watermark and hasattr(current_watermark, 'mysql_rows_extracted'):
                watermark_data['mysql_rows_extracted'] = current_watermark.mysql_rows_extracted + total_rows_processed
            else:
                watermark_data['mysql_rows_extracted'] = total_rows_processed
            
            if error_message:
                watermark_data['last_error'] = error_message
            
            # Preserve existing S3 file list and other metadata
            if current_watermark:
                if hasattr(current_watermark, 'processed_s3_files') and current_watermark.processed_s3_files:
                    watermark_data['processed_s3_files'] = current_watermark.processed_s3_files
                if hasattr(current_watermark, 's3_file_count'):
                    watermark_data['s3_file_count'] = current_watermark.s3_file_count
            
            # BUGFIX: Use UnifiedWatermarkManager for reliable persistence
            try:
                success = self.unified_watermark.update_watermark(
                    table_name=table_name,
                    last_id=watermark_data.get('last_processed_id'),
                    last_timestamp=watermark_data.get('last_mysql_data_timestamp'),
                    rows_processed=total_rows_processed,
                    status=watermark_data.get('mysql_status', 'success'),
                    error=watermark_data.get('last_error')
                )
            except Exception as e:
                self.logger.logger.error(f"Failed to update watermark for {table_name}: {e}")
                success = False
            
            self.logger.logger.info(
                "Final watermark set with absolute values",
                table_name=table_name,
                total_rows_final=total_rows_processed,
                status=status,
                additive_bypassed=True
            )
            
            return success
            
        except Exception as e:
            self.logger.logger.error(
                "Failed to set final absolute watermark",
                table_name=table_name,
                error=str(e),
                total_rows=total_rows_processed
            )
            # Fallback to regular update_watermarks if absolute method fails
            return self.update_watermarks(
                table_name=table_name,
                extraction_time=extraction_time,
                max_data_timestamp=max_data_timestamp,
                last_processed_id=last_processed_id,
                rows_extracted=total_rows_processed,
                status=status,
                error_message=error_message
            )
    
    def _get_chunk_s3_files(self, table_name: str, timestamp: str) -> List[str]:
        """Get S3 files that were uploaded in this chunk based on timestamp"""
        try:
            import boto3
            from datetime import datetime, timedelta
            
            s3_client = boto3.client(
                's3',
                aws_access_key_id=self.config.s3.access_key,
                aws_secret_access_key=self.config.s3.secret_key.get_secret_value(),
                region_name=self.config.s3.region
            )
            
            # Build search pattern for this table
            safe_table_name = table_name.split(':')[-1].replace('.', '_').lower()
            prefix = f"incremental/"
            
            # Look for files created in the last few minutes (chunk processing time)
            cutoff_time = datetime.now() - timedelta(minutes=5)
            
            paginator = s3_client.get_paginator('list_objects_v2')
            page_iterator = paginator.paginate(
                Bucket=self.config.s3.bucket_name,
                Prefix=prefix
            )
            
            recent_files = []
            for page in page_iterator:
                if 'Contents' in page:
                    for obj in page['Contents']:
                        key = obj['Key']
                        # Check if this file matches our table and is recent
                        if (key.endswith('.parquet') and 
                            safe_table_name in key and 
                            obj['LastModified'].replace(tzinfo=None) > cutoff_time):
                            s3_uri = f"s3://{self.config.s3.bucket_name}/{key}"
                            recent_files.append(s3_uri)
            
            self.logger.logger.debug(
                f"Found {len(recent_files)} recent S3 files for chunk tracking",
                table_name=table_name,
                files=recent_files[:3]  # Log first 3 for debugging
            )
            
            return recent_files
            
        except Exception as e:
            self.logger.logger.warning(
                f"Failed to get chunk S3 files: {e}",
                table_name=table_name
            )
            return []

    def _count_rows_in_s3_files(self, s3_file_list: List[str]) -> int:
        """Count total rows in a list of S3 files"""
        if not s3_file_list:
            return 0
            
        try:
            import boto3
            import pyarrow.parquet as pq
            from io import BytesIO
            
            s3_client = boto3.client(
                's3',
                aws_access_key_id=self.config.s3.access_key,
                aws_secret_access_key=self.config.s3.secret_key.get_secret_value(),
                region_name=self.config.s3.region
            )
            
            total_rows = 0
            bucket = self.config.s3.bucket_name
            
            for s3_uri in s3_file_list:
                try:
                    key = s3_uri.replace(f"s3://{bucket}/", "")
                    response = s3_client.get_object(Bucket=bucket, Key=key)
                    parquet_data = response['Body'].read()
                    parquet_file = pq.ParquetFile(BytesIO(parquet_data))
                    total_rows += parquet_file.metadata.num_rows
                except Exception as e:
                    self.logger.logger.warning(f"Failed to count rows in {s3_uri}: {e}")
                    
            return total_rows
            
        except Exception as e:
            self.logger.logger.error(f"Failed to count rows in S3 files: {e}")
            return 0

    def _count_rows_in_backup_s3_files(self, table_name: str) -> int:
        """Count total rows in existing backup S3 files (diagnostic utility)"""
        try:
            # Get existing backup files from watermark
            watermark = self.watermark_manager.get_table_watermark(table_name)
            if not watermark or not hasattr(watermark, 'backup_s3_files') or not watermark.backup_s3_files:
                return 0
            
            return self._count_rows_in_s3_files(watermark.backup_s3_files)
            
        except Exception as e:
            self.logger.logger.warning(
                f"Failed to count backup S3 rows: {e}",
                table_name=table_name
            )
            return 0

    def _update_chunk_watermark_with_files(
        self, 
        table_name: str, 
        last_timestamp: str, 
        last_id: int, 
        total_rows_processed: int,
        chunk_s3_files: List[str]
    ):
        """
        Update watermark with resume data AND S3 files created in chunk.
        
        This method updates both resume position AND tracks S3 files to prevent
        data loss when sync is interrupted.
        
        Args:
            table_name: Name of the table
            last_timestamp: Last processed timestamp
            last_id: Last processed ID
            total_rows_processed: Session progress
            chunk_s3_files: S3 files created in this chunk
        """
        try:
            # Get existing watermark to preserve backup stage files
            watermark = self.watermark_manager.get_table_watermark(table_name)
            existing_backup_files = []
            if watermark and hasattr(watermark, 'backup_s3_files') and watermark.backup_s3_files:
                existing_backup_files = watermark.backup_s3_files.copy()
            
            
            # Get processed files to avoid re-adding them
            processed_files = []
            if watermark and hasattr(watermark, 'processed_s3_files') and watermark.processed_s3_files:
                processed_files = watermark.processed_s3_files
            
            # Add new chunk files to backup stage files (NOT processed_s3_files)
            # CRITICAL FIX: Exclude files that are already processed
            all_backup_files = existing_backup_files.copy()
            for file_uri in chunk_s3_files:
                if file_uri in processed_files:
                    # Skip files that are already processed
                    continue
                elif file_uri not in all_backup_files:
                    all_backup_files.append(file_uri)
            
            # Calculate cumulative totals
            # Get existing watermark to calculate cumulative values
            existing_extracted = 0
            if watermark and hasattr(watermark, 'mysql_rows_extracted') and watermark.mysql_rows_extracted:
                existing_extracted = watermark.mysql_rows_extracted
            
            # For rows: use session progress for incremental tracking
            # This is the session total, not cumulative across all sessions
            cumulative_rows_extracted = total_rows_processed
            
            # Build watermark update data
            # CRITICAL FIX: Don't update processed_s3_files during backup!
            # processed_s3_files should only be updated by Redshift loader
            watermark_data = {
                'last_mysql_data_timestamp': last_timestamp,
                'last_processed_id': last_id,
                'mysql_rows_extracted': cumulative_rows_extracted,    # Session progress only
                'mysql_status': 'in_progress',
                'backup_strategy': 'row_based',
                'last_mysql_extraction_time': datetime.now().isoformat(),
                's3_file_count': len(all_backup_files),               # Will be updated to total in watermark manager
                'backup_s3_files': all_backup_files                   # Track backup files separately
                # ❌ DON'T update processed_s3_files here - that's for Redshift loading!
            }
            
            # Use direct update to set all data
            success = self.watermark_manager._update_watermark_direct(
                table_name=table_name,
                watermark_data=watermark_data
            )
            
            self.logger.logger.info(
                "Updated chunk watermark with S3 file tracking",
                table_name=table_name,
                last_timestamp=last_timestamp,
                last_id=last_id,
                session_progress_rows=total_rows_processed,
                chunk_files=len(chunk_s3_files),
                total_backup_files=len(all_backup_files)
            )
            
            return success
            
        except Exception as e:
            self.logger.logger.warning(
                f"Failed to update chunk watermark with files: {e}",
                table_name=table_name
            )
            return False

    def _update_chunk_watermark_absolute(
        self, 
        table_name: str, 
        last_timestamp: str, 
        last_id: int, 
        total_rows_processed: int
    ):
        """
        Update watermark with resume data only (timestamp + ID).
        
        This method updates ONLY the resume position (timestamp/ID) without 
        touching mysql_rows_extracted to prevent overwriting cumulative totals.
        
        Args:
            table_name: Name of the table
            last_timestamp: Last processed timestamp
            last_id: Last processed ID
            total_rows_processed: Session progress (used only for logging)
        """
        try:
            # Validate parameters before watermark update
            if last_timestamp is None:
                self.logger.logger.error(
                    "last_timestamp is None in watermark update",
                    table_name=table_name,
                    last_id=last_id,
                    total_rows=total_rows_processed
                )
                last_timestamp = '1970-01-01 00:00:00'  # Safe fallback
            
            # Use direct watermark update ONLY for resume data (NOT row counts)
            watermark_data = {
                'last_mysql_data_timestamp': last_timestamp,
                'last_processed_id': last_id,
                # CRITICAL FIX: Don't touch mysql_rows_extracted in chunk updates
                # 'mysql_rows_extracted': total_rows_processed,  # ❌ REMOVED - causes overwrite
                'mysql_status': 'in_progress',
                'backup_strategy': 'row_based',
                'last_mysql_extraction_time': datetime.now().isoformat()
            }
            
            # BUGFIX: Use UnifiedWatermarkManager for reliable chunk updates
            try:
                success = self.unified_watermark.update_watermark(
                    table_name=table_name,
                    last_id=watermark_data.get('last_processed_id'),
                    last_timestamp=watermark_data.get('last_mysql_data_timestamp'),
                    rows_processed=0,  # Don't add rows in chunk updates to prevent double-counting
                    status=watermark_data.get('mysql_status', 'in_progress'),
                    error=watermark_data.get('last_error')
                )
            except Exception as e:
                self.logger.logger.error(f"Failed to update watermark for {table_name}: {e}")
                success = False
            
            self.logger.logger.debug(
                "Updated chunk watermark with resume data only",
                table_name=table_name,
                last_timestamp=last_timestamp,
                last_id=last_id,
                session_progress_rows=total_rows_processed,
                row_count_preserved=True
            )
            
            return success
            
        except Exception as e:
            self.logger.logger.warning(
                "Failed to update chunk watermark with absolute values",
                table_name=table_name,
                error=str(e),
                total_rows=total_rows_processed
            )
            return False
    
    def _set_final_watermark_with_session_control(
        self, 
        table_name: str, 
        extraction_time: datetime,
        max_data_timestamp: Optional[datetime] = None,
        last_processed_id: Optional[int] = None,
        session_rows_processed: int = 0,
        status: str = 'success',
        error_message: Optional[str] = None
    ):
        """
        Set final watermark using absolute row count.
        
        SIMPLIFIED: Always uses the provided row count as absolute value.
        No accumulation, no modes, no complexity.
        
        Args:
            table_name: Name of the table
            extraction_time: Time of extraction
            max_data_timestamp: Latest data timestamp processed
            last_processed_id: Last processed ID
            session_rows_processed: Rows processed in this session (absolute count)
            status: Final status ('success' or 'failed')
            error_message: Optional error message for failed status
        """
        try:
            
            # Get actual S3 file count from S3 directly (not in-memory stats)
            actual_s3_files = self._count_actual_s3_files(table_name)
            
<<<<<<< HEAD
            # ENHANCED: Get the backup_s3_files list and count ACTUAL rows from files
            watermark = self.watermark_manager.get_table_watermark(table_name)
            existing_backup_files = []
            if watermark and hasattr(watermark, 'backup_s3_files') and watermark.backup_s3_files:
                existing_backup_files = watermark.backup_s3_files
            
            # SIMPLIFIED WATERMARK LOGIC: Count all existing S3 files
            watermark = self.watermark_manager.get_table_watermark(table_name)
            all_s3_files = set()
            
            # Add all backup files
            if existing_backup_files:
                all_s3_files.update(existing_backup_files)
                
            # Add all processed files  
            if watermark and hasattr(watermark, 'processed_s3_files') and watermark.processed_s3_files:
                all_s3_files.update(watermark.processed_s3_files)
            
            # Count total existing files and rows
            total_existing_files = len(all_s3_files)
            try:
                total_existing_rows = self._count_rows_in_s3_files(list(all_s3_files))
            except Exception as e:
                self.logger.logger.warning(f"Failed to count rows in existing S3 files: {e}")
                total_existing_rows = session_rows_processed  # Fallback to current session
            
            self.logger.logger.info(
                "Simplified watermark calculation - count all existing S3 files",
                table_name=table_name,
                existing_backup_files=len(existing_backup_files),
                existing_processed_files=len(watermark.processed_s3_files) if watermark and watermark.processed_s3_files else 0,
                total_existing_files=total_existing_files,
                total_existing_rows=total_existing_rows,
                session_rows=session_rows_processed,
                fix_applied="simplified_existing_files_count"
=======
            # S3 file lifecycle monitoring
            created_files_count = len(self._created_s3_files) if hasattr(self, '_created_s3_files') and self._created_s3_files else 0
            
            self.logger.logger.info(
                "S3 File Lifecycle Monitoring",
                table_name=table_name,
                s3_files_discovered=actual_s3_files,
                s3_files_created_this_session=created_files_count,
                session_rows=session_rows_processed,
                backup_phase="completed"
>>>>>>> 290bd3ff
            )
            
            # BUGFIX: Calculate cumulative total instead of overwriting with session total
            current_watermark = self.watermark_manager.get_table_watermark(table_name)
            if current_watermark and hasattr(current_watermark, 'mysql_rows_extracted') and current_watermark.mysql_rows_extracted:
                cumulative_rows = current_watermark.mysql_rows_extracted + session_rows_processed
            else:
                cumulative_rows = session_rows_processed
                
            # Use simplified watermark update with cumulative count
            success = self.watermark_manager.update_mysql_watermark(
                table_name=table_name,
                extraction_time=extraction_time,
                max_data_timestamp=max_data_timestamp,
                last_processed_id=last_processed_id,
                rows_extracted=cumulative_rows,  # Use cumulative instead of session
                status=status,
                backup_strategy=getattr(self, 'strategy_name', 'sequential'),
                s3_file_count=actual_s3_files,
                error_message=error_message
            )
            
            # Do not add S3 files to blacklist during backup
            # Blacklist updates should only happen after successful Redshift load
            if status == 'success' and hasattr(self, '_created_s3_files') and self._created_s3_files:
                try:
                    # Log file creation without updating blacklist
                    self.logger.logger.info(f"Created {len(self._created_s3_files)} S3 files, blacklist will be updated after Redshift load")
                except Exception as e:
                    self.logger.logger.error(
                        f"Failed to update S3 files blacklist: {e}",
                        table_name=table_name,
                        files_count=len(self._created_s3_files)
                    )
            
            self.logger.logger.info(
                "Final watermark updated with absolute count",
                table_name=table_name,
                session_rows=session_rows_processed,
                status=status
            )
            
            return success
            
        except Exception as e:
            self.logger.logger.error(
                "Failed to set final watermark with session control",
                table_name=table_name,
                error=str(e),
                session_rows=session_rows_processed
            )
            # Fallback to old method if new mode fails (with S3 count fix)
            try:
                s3_stats = self.s3_manager.get_upload_stats()
                fallback_s3_files = s3_stats.get('total_files', 0)
            except:
                fallback_s3_files = 0  # Safe fallback if S3Manager fails
                
            return self.update_watermarks(
                table_name=table_name,
                extraction_time=extraction_time,
                max_data_timestamp=max_data_timestamp,
                last_processed_id=last_processed_id,
                rows_extracted=session_rows_processed,
                s3_file_count=fallback_s3_files,  # ✅ FIXED: Include S3 count in fallback
                status=status,
                error_message=error_message
            )
    
    def _get_table_config(self, table_name: str) -> Optional[Dict[str, Any]]:
        """Get table configuration from pipeline config"""
        if hasattr(self, 'pipeline_config') and self.pipeline_config:
            tables = self.pipeline_config.get('tables', {})
            
            # Try exact match first
            if table_name in tables:
                config = tables.get(table_name)
                self.logger.logger.info(f"Found exact table config for {table_name}", extra={
                    "table": table_name,
                    "config_keys": list(config.keys()) if config else [],
                    "has_additional_where": bool(config.get('additional_where') if config else False)
                })
                return config
            
            # Extract unscoped table name for scoped lookups (US_DW_UNIDW_SSH:unidw.table -> unidw.table)
            unscoped_name = self._extract_mysql_table_name(table_name)
            if unscoped_name in tables:
                config = tables.get(unscoped_name)
                self.logger.logger.info(f"Found unscoped table config for {table_name} -> {unscoped_name}", extra={
                    "table": table_name,
                    "unscoped_name": unscoped_name,
                    "config_keys": list(config.keys()) if config else [],
                    "has_additional_where": bool(config.get('additional_where') if config else False),
                    "additional_where_value": config.get('additional_where') if config else None
                })
                return config
            
            # Log available table names for debugging
            self.logger.logger.warning(f"No table config found for {table_name}", extra={
                "table": table_name,
                "unscoped_name": unscoped_name,
                "available_tables": list(tables.keys())[:10]  # First 10 for brevity
            })
        else:
            self.logger.logger.warning(f"No pipeline config available for {table_name}", extra={
                "table": table_name,
                "has_pipeline_config": hasattr(self, 'pipeline_config'),
                "pipeline_config_is_truthy": bool(getattr(self, 'pipeline_config', None))
            })
        
        return None
    
    def _get_table_schema(self, cursor, table_name: str) -> Dict[str, str]:
        """Get table schema from database"""
        try:
            mysql_table_name = self._extract_mysql_table_name(table_name)
            cursor.execute(f"DESCRIBE {mysql_table_name}")
            describe_results = cursor.fetchall()
            
            # Handle both dictionary and tuple cursors
            if describe_results and isinstance(describe_results[0], dict):
                schema = {row['Field']: row['Type'] for row in describe_results}
            else:
                schema = {row[0]: row[1] for row in describe_results}
            
            return schema
        except Exception as e:
            self.logger.logger.error(f"Failed to get table schema for {table_name}: {e}")
            return {}
    
    def validate_table_exists(self, cursor, table_name: str) -> bool:
        """
        Override BaseBackupStrategy validation to use CDC system
        
        Args:
            cursor: Database cursor
            table_name: Name of the table to validate (may be scoped for v1.2.0)
        
        Returns:
            True if table is valid, False otherwise
        """
        try:
            # Extract actual MySQL table name from potentially scoped name
            mysql_table_name = self._extract_mysql_table_name(table_name)
            
            self.logger.logger.debug("Validating table structure", 
                                   scoped_table_name=table_name,
                                   mysql_table_name=mysql_table_name)
            
            # Check if table exists
            cursor.execute(f"SHOW TABLES LIKE '{mysql_table_name.split('.')[-1]}'")
            if not cursor.fetchone():
                self.logger.error_occurred(
                    Exception(f"Table {mysql_table_name} does not exist"), 
                    "table_validation"
                )
                return False
            
            # Initialize CDC integration if not already done
            if not self.cdc_integration:
                try:
                    pipeline_config = getattr(self, 'pipeline_config', None)
                    self.cdc_integration = create_cdc_integration(None, pipeline_config)
                except Exception as e:
                    self.logger.logger.error(f"Failed to initialize CDC integration: {e}")
                    return False
            
            # Use CDC system for column validation instead of hardcoded requirements
            table_config = self._get_table_config(table_name)
            table_schema = self._get_table_schema(cursor, table_name)
            
            is_valid, issues = self.cdc_integration.validate_table_for_cdc(
                table_name, table_schema, table_config
            )
            
            if not is_valid:
                self.logger.logger.error(
                    "CDC validation failed for table",
                    table_name=table_name,
                    issues=issues
                )
                return False
            
            self.logger.logger.info(
                "Table validation successful using CDC system",
                table_name=table_name,
                column_count=len(table_schema)
            )
            
            return True
            
        except Exception as e:
            self.logger.error_occurred(e, "table_validation")
            return False<|MERGE_RESOLUTION|>--- conflicted
+++ resolved
@@ -889,10 +889,6 @@
                 return 0
             
             # Get table-specific file pattern
-<<<<<<< HEAD
-            # Convert table name to match S3 file naming pattern (lowercase, : and . become _)
-            safe_table_name = table_name.lower().replace(':', '_').replace('.', '_')
-=======
             # Handle scoped table names to match actual file pattern
             if ':' in table_name:
                 # For "US_DW_RO_SSH:settlement.settle_orders"
@@ -901,7 +897,8 @@
                 safe_table_name = f"{scope.lower()}_{clean_table}".replace('.', '_')
             else:
                 safe_table_name = table_name.replace('.', '_')
->>>>>>> 290bd3ff
+            # Convert table name to match S3 file naming pattern (lowercase, : and . become _)
+            safe_table_name = table_name.lower().replace(':', '_').replace('.', '_')
             
             # Search for all parquet files for this table
             response = self.s3_manager.s3_client.list_objects_v2(
@@ -1698,7 +1695,6 @@
             # Get actual S3 file count from S3 directly (not in-memory stats)
             actual_s3_files = self._count_actual_s3_files(table_name)
             
-<<<<<<< HEAD
             # ENHANCED: Get the backup_s3_files list and count ACTUAL rows from files
             watermark = self.watermark_manager.get_table_watermark(table_name)
             existing_backup_files = []
@@ -1726,26 +1722,18 @@
                 total_existing_rows = session_rows_processed  # Fallback to current session
             
             self.logger.logger.info(
+                "S3 File Lifecycle Monitoring",
                 "Simplified watermark calculation - count all existing S3 files",
                 table_name=table_name,
+                s3_files_discovered=actual_s3_files,
+                s3_files_created_this_session=created_files_count,
                 existing_backup_files=len(existing_backup_files),
                 existing_processed_files=len(watermark.processed_s3_files) if watermark and watermark.processed_s3_files else 0,
                 total_existing_files=total_existing_files,
                 total_existing_rows=total_existing_rows,
                 session_rows=session_rows_processed,
+                backup_phase="completed"
                 fix_applied="simplified_existing_files_count"
-=======
-            # S3 file lifecycle monitoring
-            created_files_count = len(self._created_s3_files) if hasattr(self, '_created_s3_files') and self._created_s3_files else 0
-            
-            self.logger.logger.info(
-                "S3 File Lifecycle Monitoring",
-                table_name=table_name,
-                s3_files_discovered=actual_s3_files,
-                s3_files_created_this_session=created_files_count,
-                session_rows=session_rows_processed,
-                backup_phase="completed"
->>>>>>> 290bd3ff
             )
             
             # BUGFIX: Calculate cumulative total instead of overwriting with session total
