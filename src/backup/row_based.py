"""
Row-based backup strategy implementation.

This module implements a simple, reliable row-based backup strategy where
chunk_size represents the exact number of rows processed per chunk.
Uses timestamp + ID for reliable pagination and user-friendly progress tracking.
"""

from typing import List, Dict, Any, Optional, Tuple
import time
from datetime import datetime

from src.backup.base import BaseBackupStrategy
from src.utils.exceptions import BackupError, DatabaseError, raise_backup_error
from src.utils.logging import get_backup_logger
from src.backup.cdc_backup_integration import create_cdc_integration


class RowBasedBackupStrategy(BaseBackupStrategy):
    """
    Simple row-based backup strategy implementation.
    
    Processes tables using exact row counts with timestamp + ID pagination.
    Provides predictable chunk sizes and user-friendly time-based progress.
    """
    
    def __init__(self, config):
        super().__init__(config)
        self.logger.set_context(strategy="row_based", chunking_type="timestamp_id")
        self.cdc_integration = None
    
    def execute(self, tables: List[str], chunk_size: Optional[int] = None, max_total_rows: Optional[int] = None, limit: Optional[int] = None, source_connection: Optional[str] = None) -> bool:
        """
        Execute row-based backup for all specified tables.
        
        Args:
            tables: List of table names to backup
            chunk_size: Optional row limit per chunk (overrides config)
            max_total_rows: Optional maximum total rows to process across all chunks
            limit: Deprecated - use chunk_size instead (for backward compatibility)
            source_connection: Optional connection name to use instead of default
        
        Returns:
            True if all tables backed up successfully, False otherwise
        """
        if not tables:
            self.logger.logger.warning("No tables specified for backup")
            return False
        
        start_time = time.time()
        current_timestamp = datetime.now().strftime('%Y-%m-%d %H:%M:%S')
        successful_tables = []
        failed_tables = []
        
        # Initialize CDC integration if not already done
        if not self.cdc_integration:
            pipeline_config = getattr(self, 'pipeline_config', None)
            self.cdc_integration = create_cdc_integration(None, pipeline_config)
        
        with self.database_session(source_connection) as db_conn:
            for i, table_name in enumerate(tables):
                table_start_time = time.time()
                lock_id = None
                
                self.logger.logger.info(
                    f"Processing table {i+1}/{len(tables)} with row-based chunking",
                    table_name=table_name,
                    progress=f"{i+1}/{len(tables)}"
                )
                
                # Handle backward compatibility with old 'limit' parameter
                effective_chunk_size = chunk_size or limit
                
                try:
                    # Acquire lock before processing table to prevent concurrent operations
                    self.logger.logger.debug(f"Acquiring lock for table {table_name}")
                    lock_id = self.watermark_manager.simple_manager.acquire_lock(table_name)
                    self.logger.logger.info(f"Lock acquired for {table_name}: {lock_id}")
                    
                    success = self._process_single_table_row_based(
                        db_conn, table_name, current_timestamp, effective_chunk_size, max_total_rows, source_connection
                    )
                    
                    if success:
                        successful_tables.append(table_name)
                        table_duration = time.time() - table_start_time
                        self.logger.table_completed(table_name, table_duration)
                        
                        # CRITICAL FIX: Add S3 files to blacklist after successful backup
                        if hasattr(self, '_created_s3_files') and self._created_s3_files:
                            try:
                                # Add newly created S3 files to processed_files blacklist
                                self.watermark_manager.simple_manager.update_redshift_state(
                                    table_name=table_name,
                                    loaded_files=self._created_s3_files,
                                    status='pending',  # Files created but not yet loaded to Redshift
                                    error=None
                                )
                                self.logger.logger.info(
                                    f"Added {len(self._created_s3_files)} S3 files to blacklist",
                                    table_name=table_name,
                                    files_count=len(self._created_s3_files)
                                )
                            except Exception as e:
                                self.logger.logger.error(
                                    f"Failed to update S3 files blacklist: {e}",
                                    table_name=table_name,
                                    files_count=len(self._created_s3_files)
                                )
                    else:
                        failed_tables.append(table_name)
                        self.logger.table_failed(table_name)
                        
                except Exception as e:
                    failed_tables.append(table_name)
                    self.logger.table_failed(table_name, error=e)
                    self.logger.error_occurred(e, f"table_backup_{table_name}")
                    
                finally:
                    # Always release lock, even if error occurs
                    if lock_id:
                        try:
                            self.watermark_manager.simple_manager.release_lock(table_name, lock_id)
                            self.logger.logger.debug(f"Released lock for {table_name}: {lock_id}")
                        except Exception as lock_error:
                            self.logger.logger.error(f"Failed to release lock for {table_name}: {lock_error}")
        
        # Update final metrics and watermarks
        duration = time.time() - start_time
        success = len(failed_tables) == 0
        
        self.logger.logger.info(
            "Row-based backup completed",
            success=success,
            duration_seconds=duration,
            successful_tables=len(successful_tables),
            failed_tables=len(failed_tables),
            watermark_updated=success
        )
        
        return success
    
    def _process_single_table_row_based(
        self, 
        db_conn, 
        table_name: str, 
        current_timestamp: str, 
        chunk_size: Optional[int] = None,
        max_total_rows: Optional[int] = None,
        source_connection: Optional[str] = None
    ) -> bool:
        """
        Process a single table using row-based chunking.
        
        Args:
            db_conn: Database connection
            table_name: Name of the table to process
            current_timestamp: Current backup timestamp
            chunk_size: Optional row limit per chunk (chunk size)
            max_total_rows: Optional maximum total rows to process (total limit)
            source_connection: Optional connection name (for logging and context)
            
        Returns:
            True if table processed successfully
        """
        cursor = None
        table_start_time = time.time()  # Track table processing start time
        total_rows_processed = 0  # Track rows for error reporting
        try:
            self.logger.table_started(table_name)
            
            # CRITICAL FIX: Reset S3 stats for accurate per-table file counting
            self.s3_manager.reset_stats()
            self.logger.logger.info(
                "Reset S3 upload stats for new table processing",
                table_name=table_name,
                fix_applied="s3_stats_reset_per_table"
            )
            
<<<<<<< HEAD
=======
            # CRITICAL FIX: Reset S3 files list for accurate per-table tracking
            self._created_s3_files = []
>>>>>>> 547d4004
            
            # Create cursor with dictionary output
            cursor = db_conn.cursor(dictionary=True, buffered=False)
            
            # Validate table structure
            if not self.validate_table_exists(cursor, table_name):
                self.logger.logger.error(
                    "Table validation failed for row-based backup",
                    table_name=table_name
                )
                return False
            
            # Use CDC system for table validation
            table_config = self._get_table_config(table_name)
            table_schema = self._get_table_schema(cursor, table_name)
            
            is_valid, issues = self.cdc_integration.validate_table_for_cdc(
                table_name, table_schema, table_config
            )
            
            if not is_valid:
                self.logger.logger.error(
                    "CDC validation failed for table",
                    table_name=table_name,
                    issues=issues
                )
                return False
            
            # BUGFIX: Get current watermark using UnifiedWatermarkManager
            watermark_data = self.unified_watermark.get_watermark(table_name)
            mysql_state = watermark_data.get('mysql_state', {})
            
            # Create compatibility object for existing code
            class WatermarkCompat:
                def __init__(self, mysql_state):
                    self.last_mysql_data_timestamp = mysql_state.get('last_timestamp')
                    self.last_processed_id = mysql_state.get('last_id')
                    self.backup_strategy = 'hybrid'  # Default for compatibility
                    self.mysql_status = mysql_state.get('status', 'pending')
                    self.mysql_rows_extracted = mysql_state.get('total_rows', 0)
            
            watermark = WatermarkCompat(mysql_state) if mysql_state.get('last_id') or mysql_state.get('last_timestamp') else None
            
            # DEBUG: Log watermark details to identify MAX query bug
            if watermark:
                self.logger.logger.warning(
                    "DEBUG: Watermark contents",
                    table_name=table_name,
                    last_mysql_data_timestamp=watermark.last_mysql_data_timestamp,
                    last_processed_id=getattr(watermark, 'last_processed_id', 'NOT_SET'),
                    backup_strategy=getattr(watermark, 'backup_strategy', 'NOT_SET'),
                    mysql_status=getattr(watermark, 'mysql_status', 'NOT_SET')
                )
            else:
                self.logger.logger.warning(
                    "DEBUG: No watermark found for table",
                    table_name=table_name
                )
            
            if not watermark:
                # No watermark - start from beginning
                last_timestamp = '1970-01-01 00:00:00'
                last_id = 0
                self.logger.logger.info(
                    "No watermark found, starting row-based backup from beginning",
                    table_name=table_name,
                    initial_timestamp=last_timestamp
                )
            elif not watermark.last_mysql_data_timestamp and not getattr(watermark, 'last_processed_id', 0):
                # No timestamp AND no ID - start from beginning
                last_timestamp = '1970-01-01 00:00:00'
                last_id = 0
                self.logger.logger.info(
                    "Empty watermark found, starting row-based backup from beginning",
                    table_name=table_name,
                    initial_timestamp=last_timestamp
                )
            else:
                # Resume from watermark
                raw_timestamp = watermark.last_mysql_data_timestamp
                last_id = getattr(watermark, 'last_processed_id', 0)
                
                # Convert ISO format to MySQL format if needed
                if isinstance(raw_timestamp, str) and 'T' in raw_timestamp:
                    # Convert '2024-01-01T00:00:00Z' to '2024-01-01 00:00:00'
                    last_timestamp = raw_timestamp.replace('T', ' ').replace('Z', '')
                    if '+' in last_timestamp:
                        last_timestamp = last_timestamp.split('+')[0]  # Remove timezone
                elif raw_timestamp is None:
                    # Handle None timestamp - fallback to epoch start
                    last_timestamp = '1970-01-01 00:00:00'
                    self.logger.logger.warning(
                        "Watermark timestamp is None, using epoch start",
                        table_name=table_name
                    )
                else:
                    # Handle datetime object
                    if hasattr(raw_timestamp, 'isoformat'):
                        last_timestamp = raw_timestamp.strftime('%Y-%m-%d %H:%M:%S')
                    else:
                        last_timestamp = str(raw_timestamp)
                self.logger.logger.info(
                    "Resuming row-based backup from watermark",
                    table_name=table_name,
                    last_timestamp=last_timestamp,
                    last_id=last_id
                )
            
            # Determine chunk size
            effective_chunk_size = chunk_size or self.config.backup.target_rows_per_chunk
            
            # Use original limit logic - apply limit to database query regardless of existing S3 files
            adjusted_max_total_rows = max_total_rows
            
            # Get column information from CDC strategy
            table_config = self._get_table_config(table_name)
            if table_config:
                timestamp_column = table_config.get('cdc_timestamp_column', 'updated_at')
                id_column = table_config.get('cdc_id_column', 'id')
            else:
                # Fallback to old detection logic for legacy tables
                timestamp_column = self._get_configured_timestamp_column(table_name) or self._detect_timestamp_column(cursor, table_name)
                id_column = self._get_configured_id_column(table_name) or self._detect_id_column(cursor, table_name)
            
            # Process table in exact row-based chunks
            chunk_number = 1
            
            # Simple approach: process chunks as they come (no complex accumulation)
            accumulated_data = []
            accumulated_last_timestamp = last_timestamp
            accumulated_last_id = last_id
            
            # WATERMARK CEILING: Capture max ID at sync start to prevent infinite loops
            # This protects against continuous data injection during sync
            watermark_ceiling = self._get_current_max_id(cursor, table_name, id_column)
            
            self.logger.logger.info(
                "Starting row-based chunking",
                table_name=table_name,
                chunk_size=effective_chunk_size,
                max_total_rows=max_total_rows,
                max_chunks_calculated=max_total_rows // effective_chunk_size if max_total_rows else None,
                resume_from_timestamp=last_timestamp,
                resume_from_id=last_id,
                watermark_ceiling=watermark_ceiling,
                protection="continuous_injection_safety"
            )
            
            while True:
                # Check total row limit before processing next chunk
                if max_total_rows and total_rows_processed >= max_total_rows:
                    self.logger.logger.info(
                        "Reached maximum total rows limit - stopping backup",
                        table_name=table_name,
                        max_total_rows=max_total_rows,
                        total_rows_processed=total_rows_processed,
                        chunks_completed=chunk_number - 1,
                        limit_enforcement="MAX_ROWS_REACHED"
                    )
                    break
                
                # Debug: Log limit enforcement status before each chunk
                if max_total_rows:
                    remaining_rows = max_total_rows - total_rows_processed
                    self.logger.logger.info(
                        "Chunk limit check before processing",
                        table_name=table_name,
                        chunk_number=chunk_number,
                        max_total_rows=max_total_rows,
                        total_rows_processed=total_rows_processed,
                        remaining_rows=remaining_rows,
                        will_process="YES" if remaining_rows > 0 else "NO"
                    )
                
                # Adjust chunk size if approaching total limit
                current_chunk_size = effective_chunk_size
                if max_total_rows:
                    remaining_rows = max_total_rows - total_rows_processed
                    current_chunk_size = min(effective_chunk_size, remaining_rows)
                    if current_chunk_size <= 0:
                        self.logger.logger.info(
                            "No remaining rows to process - stopping backup",
                            table_name=table_name,
                            max_total_rows=max_total_rows,
                            total_rows_processed=total_rows_processed,
                            remaining_rows=remaining_rows,
                            limit_enforcement="ZERO_REMAINING_ROWS"
                        )
                        break
                    elif remaining_rows < effective_chunk_size:
                        self.logger.logger.info(
                            "Final partial chunk to respect total row limit",
                            table_name=table_name,
                            remaining_rows=remaining_rows,
                            adjusted_chunk_size=current_chunk_size,
                            limit_enforcement="FINAL_PARTIAL_CHUNK"
                        )
                
                chunk_start_time = time.time()
                
                # Get next chunk of exactly chunk_size rows (or remaining)
                chunk_data, chunk_last_timestamp, chunk_last_id = self._get_next_chunk(
                    cursor, table_name, last_timestamp, last_id, current_chunk_size, timestamp_column, id_column
                )
                
                if not chunk_data:
                    self.logger.logger.info(
                        "No more data found, row-based backup complete",
                        table_name=table_name,
                        total_chunks=chunk_number - 1,
                        total_rows=total_rows_processed
                    )
                    break
                
                rows_in_chunk = len(chunk_data)
                
                # Simple end condition: no more data means we're done
                if rows_in_chunk == 0:
                    self.logger.logger.info(
                        "No more data - ending sync",
                        table_name=table_name,
                        reason="NO_MORE_DATA"
                    )
                    break
                
                # QUICK FIX: Sparse sequence detection
                # If chunk efficiency is very low, this indicates sparse ID sequences
                SPARSE_EFFICIENCY_THRESHOLD = 0.10  # 10%
                MIN_CHUNK_SIZE_FOR_SPARSE_CHECK = 1000
                
                if (current_chunk_size > MIN_CHUNK_SIZE_FOR_SPARSE_CHECK and 
                    rows_in_chunk < (current_chunk_size * SPARSE_EFFICIENCY_THRESHOLD)):
                    
                    efficiency_percent = round((rows_in_chunk / current_chunk_size) * 100, 1)
                    self.logger.logger.info(
                        "Sparse ID sequence detected - ending sync for efficiency",
                        table_name=table_name,
                        efficiency_percent=efficiency_percent,
                        rows_found=rows_in_chunk,
                        chunk_size_requested=current_chunk_size,
                        sparse_threshold_percent=10,
                        optimization="quick_fix_early_termination",
                        recommendation="Consider implementing row accumulation buffer for better performance"
                    )
                    
                    # Process current chunk normally, then break
                    # This ensures we don't lose the data we already retrieved
                    process_current_chunk = True
                    break_after_chunk = True
                else:
                    process_current_chunk = True
                    break_after_chunk = False
                
                # Safe logging for both timestamp and id_only strategies
                log_data = {
                    "table_name": table_name,
                    "chunk_size_actual": rows_in_chunk,
                    "chunk_size_requested": current_chunk_size,
                    "columns_detected": f"{timestamp_column}, {id_column}"
                }
                
                # Only add ID ranges if ID column exists in data
                if id_column in chunk_data[0]:
                    log_data["id_range_start"] = chunk_data[0][id_column]
                    log_data["id_range_end"] = chunk_data[-1][id_column]
                else:
                    log_data["id_column_missing"] = id_column
                    log_data["available_columns"] = list(chunk_data[0].keys())[:10]  # First 10 columns for debug
                
                # Only add timestamp ranges if timestamp column exists in data
                if timestamp_column in chunk_data[0]:
                    log_data["time_range_start"] = chunk_data[0][timestamp_column]
                    log_data["time_range_end"] = chunk_data[-1][timestamp_column]
                else:
                    log_data["strategy_note"] = "id_only strategy - no timestamp tracking"
                
                self.logger.logger.info(
                    f"Processing row-based chunk {chunk_number}",
                    **log_data
                )
                
                # ACCUMULATE CHUNKS: Add current chunk to accumulator
                accumulated_data.extend(chunk_data)
                accumulated_last_timestamp = chunk_last_timestamp
                accumulated_last_id = chunk_last_id
                
                # Simple approach: process data immediately if we have any
                batch_success_count = 0
                if accumulated_data:
                    self.logger.logger.info(
                        f"Processing batch with {len(accumulated_data)} rows",
                        table_name=table_name,
                        chunk_number=chunk_number
                    )
                    
                    # Process data in batches for S3 upload
                    batch_size = self.config.backup.batch_size
                    for i in range(0, len(accumulated_data), batch_size):
                        batch_data = accumulated_data[i:i + batch_size]
                        batch_id = f"chunk_{chunk_number}_batch_{(i // batch_size) + 1}"
                        
                        batch_success = self._process_batch_with_retries(
                            batch_data, table_name, batch_id, current_timestamp
                        )
                        
                        if not batch_success:
                            self.logger.logger.error(
                                f"Failed to process accumulated batch",
                                table_name=table_name,
                                batch_id=batch_id,
                                batch_size=len(batch_data)
                            )
                            return False
                        
                        batch_success_count += 1
                    
                    # Count actually processed rows before reset
                    if batch_success_count > 0:
                        total_rows_processed += len(accumulated_data)
                    
                    # Reset accumulator after processing
                    accumulated_data = []
                else:
                    # No processing happened, don't count these rows yet
                    pass
                chunk_duration = time.time() - chunk_start_time
                
                # Update watermark after successful chunk (absolute progress tracking)
<<<<<<< HEAD
                # ENHANCED: Track S3 files created in this chunk
                chunk_s3_files = self._get_chunk_s3_files(table_name, current_timestamp)
                
                self._update_chunk_watermark_with_files(
                    table_name, chunk_last_timestamp, chunk_last_id, 
                    total_rows_processed,  # Use absolute total, not incremental
                    chunk_s3_files  # Track files created in this chunk
=======
                # Use accumulated values if we processed data, otherwise use chunk values
                final_timestamp = accumulated_last_timestamp if batch_success_count > 0 else chunk_last_timestamp
                final_id = accumulated_last_id if batch_success_count > 0 else chunk_last_id
                
                self._update_chunk_watermark_absolute(
                    table_name, final_timestamp, final_id, 
                    total_rows_processed  # Use absolute total, not incremental
>>>>>>> 547d4004
                )
                
                self.logger.logger.info(
                    f"Completed row-based chunk {chunk_number}",
                    table_name=table_name,
                    rows_in_chunk=rows_in_chunk,
                    total_rows=total_rows_processed,
                    max_total_rows=max_total_rows,
                    remaining_rows=max_total_rows - total_rows_processed if max_total_rows else None,
                    chunk_duration_seconds=round(chunk_duration, 2),
                    batches_processed=batch_success_count,
                    last_timestamp=chunk_last_timestamp,
                    last_id=chunk_last_id
                )
                
                # Update for next iteration
                last_timestamp = chunk_last_timestamp
                last_id = chunk_last_id
                chunk_number += 1
                
                # WATERMARK CEILING: Check if we've reached the ceiling to prevent infinite sync
                if watermark_ceiling and chunk_last_id and chunk_last_id >= watermark_ceiling:
                    self.logger.logger.info(
                        "Reached watermark ceiling - sync complete",
                        table_name=table_name,
                        watermark_ceiling=watermark_ceiling,
                        last_processed_id=chunk_last_id,
                        chunks_processed=chunk_number - 1,
                        total_rows_processed=total_rows_processed,
                        protection="continuous_injection_prevention"
                    )
                    break
                
                # QUICK FIX: Break after processing current chunk if sparse sequence detected
                if break_after_chunk:
                    self.logger.logger.info(
                        "Breaking after processing sparse chunk - optimization applied",
                        table_name=table_name,
                        chunks_processed=chunk_number - 1,
                        total_rows_processed=total_rows_processed,
                        optimization="sparse_sequence_early_termination"
                    )
                    break
                
                # SPECIAL CASE: For full_sync replace mode
                # Check if this is a full_sync replace table based on configuration
                if table_config and table_config.get('cdc_strategy') == 'full_sync' and table_config.get('full_sync_mode') == 'replace':
                    self.logger.logger.info(
                        "Full sync replace mode completed - table fully processed",
                        table_name=table_name,
                        total_rows_processed=total_rows_processed,
                        mode="full_sync_replace",
                        reason="Full sync replace tables process complete table in one iteration"
                    )
                    break
                
                # Memory management
                self.memory_manager.force_gc_if_needed(chunk_number)
                if not self.memory_manager.check_memory_usage(chunk_number):
                    self.logger.logger.warning(
                        "Memory usage high during row-based backup",
                        table_name=table_name,
                        chunk_number=chunk_number
                    )
            
            # FINAL ACCUMULATOR FLUSH: Process any remaining accumulated data
            if accumulated_data:
                self.logger.logger.info(
                    f"Processing final accumulated batch with {len(accumulated_data)} rows",
                    table_name=table_name,
                    reason="end_of_table"
                )
                
                batch_size = self.config.backup.batch_size
                for i in range(0, len(accumulated_data), batch_size):
                    batch_data = accumulated_data[i:i + batch_size]
                    batch_id = f"final_accumulated_batch_{(i // batch_size) + 1}"
                    
                    batch_success = self._process_batch_with_retries(
                        batch_data, table_name, batch_id, current_timestamp
                    )
                    
                    if not batch_success:
                        self.logger.logger.error(
                            f"Failed to process final accumulated batch",
                            table_name=table_name,
                            batch_id=batch_id,
                            batch_size=len(batch_data)
                        )
                        return False
                
                # Count final processed rows
                total_rows_processed += len(accumulated_data)
                
                # Update final watermark with accumulated values
                self._update_chunk_watermark_absolute(
                    table_name, accumulated_last_timestamp, accumulated_last_id, 
                    total_rows_processed
                )
            
            # Final watermark update with completion status (additive session total)
<<<<<<< HEAD
            # Handle last_timestamp which could be string or datetime
            if isinstance(last_timestamp, str):
                max_timestamp = datetime.fromisoformat(last_timestamp)
            elif isinstance(last_timestamp, datetime):
                max_timestamp = last_timestamp
            else:
                # Fallback to current time if timestamp is invalid
                max_timestamp = datetime.now()
                self.logger.logger.warning(
                    f"Invalid last_timestamp type: {type(last_timestamp)}, using current time"
                )
=======
            # Handle datetime objects, ISO format strings, and UNIX timestamps
            if isinstance(last_timestamp, datetime):
                max_data_timestamp = last_timestamp
            elif isinstance(last_timestamp, (int, float)):
                # Handle UNIX timestamp (integer)
                max_data_timestamp = datetime.fromtimestamp(last_timestamp)
            else:
                # Handle ISO format string
                max_data_timestamp = datetime.fromisoformat(str(last_timestamp))
>>>>>>> 547d4004
            
            self._set_final_watermark_with_session_control(
                table_name=table_name,
                extraction_time=datetime.now(),
                max_data_timestamp=max_timestamp,
                last_processed_id=last_id,
                session_rows_processed=total_rows_processed,  # Session total
                status='success'
            )
            
            # CRITICAL FIX: Update metrics object with actual processed data
            table_end_time = time.time()
            table_duration = table_end_time - table_start_time
            total_batches = chunk_number - 1  # chunks completed
            
            # Add table metrics to the metrics object
            self.metrics.add_table_metrics(
                table_name, 
                total_rows_processed, 
                total_batches, 
                table_duration, 
                0  # bytes will be estimated in process_batch
            )
            
            self.logger.logger.info(
                "Row-based table backup completed successfully",
                table_name=table_name,
                total_chunks=total_batches,
                total_rows=total_rows_processed,
                final_timestamp=last_timestamp,
                final_id=last_id,
                metrics_updated=True
            )
            
            return True
            
        except Exception as e:
            self.logger.error_occurred(e, "row_based_backup", table_name=table_name)
            # Update watermark with error status (additive session count)
            try:
                self._set_final_watermark_with_session_control(
                    table_name=table_name,
                    extraction_time=datetime.now(),
                    session_rows_processed=total_rows_processed,  # Session partial progress
                    status='failed',
                    error_message=str(e)
                )
            except Exception as watermark_error:
                self.logger.logger.error(
                    "Failed to update error watermark",
                    table_name=table_name,
                    original_error=str(e),
                    watermark_error=str(watermark_error)
                )
            return False
            
        finally:
            # Ensure cursor is properly closed
            if cursor:
                try:
                    # Consume any remaining results
                    while cursor.nextset():
                        pass
                except:
                    pass
                try:
                    cursor.close()
                except:
                    pass
    
    def _detect_timestamp_column(self, cursor, table_name: str) -> str:
        """
        Detect the correct timestamp column name for CDC.
        
        Args:
            cursor: Database cursor
            table_name: Name of the table (may be scoped for v1.2.0)
            
        Returns:
            Name of the timestamp column to use
        """
        # Get table columns - extract MySQL table name from potentially scoped name
        mysql_table_name = self._extract_mysql_table_name(table_name)
        cursor.execute(f"DESCRIBE {mysql_table_name}")
        describe_results = cursor.fetchall()
        
        if isinstance(describe_results[0], dict):
            columns = [row['Field'] for row in describe_results]
        else:
            columns = [row[0] for row in describe_results]
        
        # Check in order of preference
        timestamp_column_candidates = ['updated_at', 'update_at', 'last_modified', 'modified_at']
        
        for candidate in timestamp_column_candidates:
            if candidate in columns:
                return candidate
                
        # Fallback to default if none found (should not happen after validation)
        return 'update_at'
    
    def _detect_id_column(self, cursor, table_name: str) -> str:
        """
        Detect the correct ID column name for CDC.
        
        Args:
            cursor: Database cursor
            table_name: Name of the table (may be scoped for v1.2.0)
            
        Returns:
            Name of the ID column to use
        """
        # Get table columns - extract MySQL table name from potentially scoped name
        mysql_table_name = self._extract_mysql_table_name(table_name)
        cursor.execute(f"DESCRIBE {mysql_table_name}")
        describe_results = cursor.fetchall()
        
        if isinstance(describe_results[0], dict):
            columns = [row['Field'] for row in describe_results]
        else:
            columns = [row[0] for row in describe_results]
        
        # Check in order of preference
        id_column_candidates = ['id', 'ID', 'Id', 'pk_id', 'primary_id']
        
        for candidate in id_column_candidates:
            if candidate in columns:
                return candidate
                
        # Fallback to first column if no standard ID column found
        if columns:
            logger.warning(f"No standard ID column found for {table_name}, using first column: {columns[0]}")
            return columns[0]
        else:
            logger.error(f"No columns found for table {table_name}")
            return 'id'  # Last resort fallback
    
    def _get_current_max_id(self, cursor, table_name: str, id_column: str) -> Optional[int]:
        """
        Get the current maximum ID in the table to set watermark ceiling.
        This prevents infinite sync when new data is continuously injected.
        
        Args:
            cursor: Database cursor
            table_name: Name of the table (may be scoped for v1.2.0)
            id_column: Name of the ID column
            
        Returns:
            Maximum ID in the table, or None if error
        """
        try:
            # Extract MySQL table name from potentially scoped name
            mysql_table_name = self._extract_mysql_table_name(table_name)
            
            # Query for max ID
            max_id_query = f"SELECT MAX({id_column}) FROM {mysql_table_name}"
            cursor.execute(max_id_query)
            result = cursor.fetchone()
            
            if result and result[0] is not None:
                max_id = int(result[0])
                self.logger.logger.info(
                    "Captured current max ID for watermark ceiling",
                    table_name=table_name,
                    id_column=id_column,
                    max_id=max_id,
                    query=max_id_query
                )
                return max_id
            else:
                self.logger.logger.warning(
                    "No max ID found in table - table may be empty",
                    table_name=table_name,
                    id_column=id_column
                )
                return None
                
        except Exception as e:
            self.logger.logger.error(
                "Failed to get current max ID for watermark ceiling",
                table_name=table_name,
                id_column=id_column,
                error=str(e)
            )
            return None
    
    def _get_configured_timestamp_column(self, table_name: str) -> str:
        """
        Get timestamp column from pipeline configuration if available.
        """
        try:
            # Try to load pipeline configuration
            from src.core.configuration_manager import ConfigurationManager
            config_manager = ConfigurationManager()
            
            # Extract simple table name from full table name (handle scoped names)
            # For scoped names like 'US_DW_RO_SSH:settlement.settle_orders', we want 'settlement.settle_orders'
            unscoped_table_name = self._extract_mysql_table_name(table_name)
            simple_table_name = unscoped_table_name.split('.')[-1] if '.' in unscoped_table_name else unscoped_table_name
            
            # Try both full and simple table names across all pipelines
            # Prioritize specific pipelines over default
            pipeline_priority = ['us_dw_pipeline', 'us_dw_hybrid_v1_2'] + [p for p in config_manager.list_pipelines() if p not in ['us_dw_pipeline', 'us_dw_hybrid_v1_2', 'default']] + ['default']
            
            # FIXED: Try unscoped table name first for scoped lookups
            for name_variant in [unscoped_table_name, table_name, simple_table_name]:
                for pipeline_name in pipeline_priority:
                    try:
                        table_config = config_manager.get_table_config(pipeline_name, name_variant)
                        if table_config and table_config.cdc_timestamp_column:
                            self.logger.logger.info(
                                f"Using configured timestamp column for {table_name}",
                                configured_column=table_config.cdc_timestamp_column,
                                pipeline=pipeline_name,
                                table_variant_matched=name_variant
                            )
                            return table_config.cdc_timestamp_column
                    except Exception:
                        continue  # Try next pipeline
        except Exception as e:
            self.logger.logger.debug(f"Could not load pipeline config for timestamp: {e}")
            
        return None
    
    def _get_configured_id_column(self, table_name: str) -> str:
        """
        Get ID column from pipeline configuration if available.
        """
        try:
            # Try to load pipeline configuration
            from src.core.configuration_manager import ConfigurationManager
            config_manager = ConfigurationManager()
            
            # Extract simple table name from full table name (handle scoped names)
            # For scoped names like 'US_DW_RO_SSH:settlement.settle_orders', we want 'settlement.settle_orders'
            unscoped_table_name = self._extract_mysql_table_name(table_name)
            simple_table_name = unscoped_table_name.split('.')[-1] if '.' in unscoped_table_name else unscoped_table_name
            
            # Try both full and simple table names across all pipelines
            # Prioritize specific pipelines over default
            pipeline_priority = ['us_dw_pipeline', 'us_dw_hybrid_v1_2'] + [p for p in config_manager.list_pipelines() if p not in ['us_dw_pipeline', 'us_dw_hybrid_v1_2', 'default']] + ['default']
            
            # FIXED: Try unscoped table name first for scoped lookups
            for name_variant in [unscoped_table_name, table_name, simple_table_name]:
                for pipeline_name in pipeline_priority:
                    try:
                        table_config = config_manager.get_table_config(pipeline_name, name_variant)
                        if table_config and table_config.cdc_id_column:
                            self.logger.logger.info(
                                f"Using configured ID column for {table_name}",
                                configured_column=table_config.cdc_id_column,
                                pipeline=pipeline_name,
                                table_variant_matched=name_variant
                            )
                            return table_config.cdc_id_column
                    except Exception:
                        continue  # Try next pipeline
        except Exception as e:
            self.logger.logger.debug(f"Could not load pipeline config for ID: {e}")
            
        return None
    
    def _count_actual_s3_files(self, table_name: str) -> int:
        """
        Count actual S3 files for the table using S3Manager's logic.
        This provides accurate count even after restarts/interruptions.
        """
        try:
            # Use existing S3Manager to count files for this table
            if not self.s3_manager or not hasattr(self.s3_manager, 's3_client') or not self.s3_manager.s3_client:
                self.logger.logger.warning(f"S3Manager not available for file counting: {table_name}")
                return 0
            
            # Get table-specific file pattern
            # Convert table name to match S3 file naming pattern (lowercase, : and . become _)
            safe_table_name = table_name.lower().replace(':', '_').replace('.', '_')
            
            # Search for all parquet files for this table
            response = self.s3_manager.s3_client.list_objects_v2(
                Bucket=self.s3_manager.bucket_name,
                Prefix='incremental/',
                MaxKeys=1000
            )
            
            # Filter for this table's files
            total_files = 0
            files = response.get('Contents', [])
            
            for file_obj in files:
                key = file_obj['Key']
                # Check if file belongs to this table and is a parquet file
                if (safe_table_name in key and 
                    key.endswith('.parquet')):
                    total_files += 1
                    self.logger.logger.debug(f"Found S3 file: {key}")
            
            # Handle pagination if there are more files
            while response.get('IsTruncated', False):
                response = self.s3_manager.s3_client.list_objects_v2(
                    Bucket=self.s3_manager.bucket_name,
                    Prefix='incremental/',
                    MaxKeys=1000,
                    ContinuationToken=response['NextContinuationToken']
                )
                
                files = response.get('Contents', [])
                for file_obj in files:
                    key = file_obj['Key']
                    if (safe_table_name in key and 
                        key.endswith('.parquet')):
                        total_files += 1
                        self.logger.logger.debug(f"Found S3 file: {key}")
            
            self.logger.logger.info(
                f"Actual S3 file count for {table_name}: {total_files} files",
                table_name=table_name,
                total_files_found=total_files,
                search_prefix='incremental/'
            )
            
            return total_files
            
        except Exception as e:
            self.logger.logger.error(
                f"Failed to count S3 files for {table_name}: {e}",
                table_name=table_name,
                error=str(e)
            )
            # Fallback to in-memory stats if S3 count fails
            s3_stats = self.s3_manager.get_upload_stats()
            return s3_stats.get('total_files', 0)
    
    def _get_next_chunk(
        self, 
        cursor, 
        table_name: str, 
        last_timestamp: str, 
        last_id: int, 
        chunk_size: int,
        timestamp_column: str,
        id_column: str
    ) -> Tuple[List[Dict], str, int]:
        """
        Get next chunk using timestamp + ID pagination.
        
        Args:
            cursor: Database cursor
            table_name: Name of the table
            last_timestamp: Last processed timestamp
            last_id: Last processed ID
            chunk_size: Exact number of rows to fetch
            
        Returns:
            Tuple of (chunk_data, last_timestamp, last_id)
        """
        try:
            # Handle None/null parameters with safe defaults
            safe_last_id = last_id if last_id is not None else 0
            # FIXED: Extract actual MySQL table name from potentially scoped name for v1.2.0
            safe_table_name = self._extract_mysql_table_name(table_name) if table_name is not None else "INVALID_TABLE"
            safe_last_timestamp = last_timestamp if last_timestamp is not None else '1970-01-01 00:00:00'
            
            # Validate critical parameters
            if table_name is None:
                raise ValueError(f"table_name cannot be None")
            
            # Initialize CDC integration if not already done
            if not self.cdc_integration:
                try:
                    pipeline_config = getattr(self, 'pipeline_config', None)
                    self.cdc_integration = create_cdc_integration(None, pipeline_config)
                except Exception as e:
                    self.logger.logger.error(f"Failed to initialize CDC integration: {e}")
                    return [], last_timestamp, last_id
            
            # Use CDC integration to build query
            table_config = self._get_table_config(table_name)
            watermark = {
                'last_mysql_data_timestamp': safe_last_timestamp,
                'last_processed_id': safe_last_id
            }
            
            # Extract MySQL table name for query building
            mysql_table_name = self._extract_mysql_table_name(table_name)
            
            # Get table schema for UNIX timestamp detection
            table_schema = self._get_table_schema(cursor, table_name)
            
            query = self.cdc_integration.build_incremental_query(
                mysql_table_name, watermark, chunk_size, table_config, table_schema
            )
            
            self.logger.logger.info(
                "Executing CDC-generated chunk query",
                table_name=table_name,
                last_timestamp=last_timestamp,
                last_id=last_id,
                safe_last_id=safe_last_id,
                chunk_size=chunk_size,
                query_preview=query.replace('\n', ' ').strip()[:300] + "..."
            )
            
            cursor.execute(query)
            chunk_data = cursor.fetchall()
            
            # Convert to list of dictionaries if needed
            if chunk_data and not isinstance(chunk_data[0], dict):
                # Handle tuple results from regular cursors
                column_names = [desc[0] for desc in cursor.description]
                chunk_data = [dict(zip(column_names, row)) for row in chunk_data]
            
            if not chunk_data:
                # No more data
                return [], safe_last_timestamp, safe_last_id
            
            # Debug: Log query result with first/last row details
            if chunk_data:
                first_row = chunk_data[0]
                last_row = chunk_data[-1]
                
                # CRITICAL FIX: Extract actual LIMIT used from query (not requested chunk_size)
                # The CDC system may override the requested chunk_size for full_sync replace mode
                import re
                limit_match = re.search(r'LIMIT\s+(\d+)', query, re.IGNORECASE)
                actual_limit_used = int(limit_match.group(1)) if limit_match else chunk_size
                
                self.logger.logger.info(
                    "Query execution completed - DETAILED DEBUG",
                    table_name=table_name,
                    rows_found=len(chunk_data),
                    chunk_size_requested=chunk_size,
                    actual_limit_used=actual_limit_used,
                    rows_vs_limit_ratio=f"{len(chunk_data)}/{actual_limit_used}",
                    first_row_id=first_row.get(id_column),
                    last_row_id=last_row.get(id_column),
                    id_column_used=id_column,
                    query_executed=query.replace('\n', ' ').strip()
                )
                
                # Critical check: Verify LIMIT was respected (use actual limit from query)
                # EXCEPTION: Full sync replace mode uses very high LIMIT (999999999)
                # and expects to get all table rows in one chunk
                is_full_sync_large_limit = actual_limit_used >= 999_999_999
                
                if len(chunk_data) > actual_limit_used and not is_full_sync_large_limit:
                    self.logger.logger.error(
                        "CRITICAL BUG: Query returned more rows than LIMIT",
                        table_name=table_name,
                        requested_limit=chunk_size,
                        actual_limit_used=actual_limit_used,
                        actual_rows=len(chunk_data),
                        excess_rows=len(chunk_data) - actual_limit_used
                    )
                elif is_full_sync_large_limit and len(chunk_data) < actual_limit_used:
                    # For full sync replace, if we got less than LIMIT, we have all data
                    self.logger.logger.info(
                        "Full sync replace: received complete table",
                        table_name=table_name,
                        total_rows=len(chunk_data),
                        limit_used=actual_limit_used,
                        mode="full_table_complete"
                    )
            else:
                self.logger.logger.info(
                    "Query execution completed - no rows found",
                    table_name=table_name,
                    query_executed=query.replace('\n', ' ').strip()
                )
            
            # Consume any remaining results to prevent cursor issues
            try:
                while cursor.nextset():
                    pass
            except:
                pass
            
            if not chunk_data:
                self.logger.logger.warning(
                    "No data found with current query - check timestamp/ID values",
                    table_name=table_name,
                    last_timestamp=last_timestamp,
                    last_id=last_id
                )
                return [], last_timestamp, last_id
            
            # Initialize CDC integration if not already done
            if not self.cdc_integration:
                try:
                    pipeline_config = getattr(self, 'pipeline_config', None)
                    self.cdc_integration = create_cdc_integration(None, pipeline_config)
                except Exception as e:
                    self.logger.logger.error(f"Failed to initialize CDC integration: {e}")
                    return [], safe_last_timestamp, safe_last_id
            
            # Extract watermark using CDC integration
            table_config = self._get_table_config(table_name)
            watermark_data = self.cdc_integration.extract_watermark_from_batch(
                table_name, chunk_data, table_config
            )
            
            # Convert to legacy format for compatibility
            chunk_last_timestamp = watermark_data.last_timestamp or safe_last_timestamp
            chunk_last_id = watermark_data.last_id or safe_last_id
            
            # BUGFIX: Always use actual last ID from data to prevent arithmetic errors
            if chunk_data:
                id_column = self._get_configured_id_column(table_name)
                actual_last_id = chunk_data[-1].get(id_column)
                if actual_last_id is not None:
                    chunk_last_id = actual_last_id
            
            self.logger.logger.debug(
                "Retrieved row-based chunk",
                table_name=table_name,
                rows_retrieved=len(chunk_data),
                chunk_last_timestamp=chunk_last_timestamp,
                chunk_last_id=chunk_last_id
            )
            
            return chunk_data, chunk_last_timestamp, chunk_last_id
            
        except Exception as e:
            self.logger.logger.error(
                "Failed to retrieve chunk",
                table_name=table_name,
                error=str(e),
                last_timestamp=last_timestamp,
                last_id=last_id
            )
            raise DatabaseError(f"Failed to retrieve chunk for {table_name}: {e}")
    
    def _validate_required_columns(self, cursor, table_name: str) -> bool:
        """
        Validate that table has required columns for row-based chunking.
        
        Args:
            cursor: Database cursor
            table_name: Name of the table to validate (may be scoped for v1.2.0)
        
        Returns:
            True if table has required columns, False otherwise
        """
        try:
            # Extract actual MySQL table name from potentially scoped name
            mysql_table_name = self._extract_mysql_table_name(table_name)
            
            cursor.execute(f"DESCRIBE {mysql_table_name}")
            describe_results = cursor.fetchall()
            
            # Handle both dictionary and tuple cursors
            if describe_results and isinstance(describe_results[0], dict):
                columns = [row['Field'] for row in describe_results]
            else:
                columns = [row[0] for row in describe_results]
            
            # Check for required columns (flexible timestamp and ID column names)
            missing_columns = []
            
            # Check timestamp columns with flexible naming (only required for timestamp-based strategies)
            timestamp_candidates = ['updated_at', 'update_at', 'last_modified', 'modified_at']
            has_timestamp_column = any(col in columns for col in timestamp_candidates)
            
            # Check if this is an id_only table by checking existing watermark strategy
            is_id_only_table = False
            try:
                from src.core.s3_watermark_manager import S3WatermarkManager
                from src.config.settings import AppConfig
                config = AppConfig()
                watermark_manager = S3WatermarkManager(config)
                watermark = watermark_manager.get_table_watermark(table_name)
                if watermark and watermark.backup_strategy == 'id_only':
                    is_id_only_table = True
                    self.logger.logger.info(f"Table {table_name} detected as id_only strategy from watermark")
            except:
                pass
            
            # Only require timestamp column for non-id_only tables
            if not has_timestamp_column and not is_id_only_table:
                missing_columns.append('timestamp column (tried: updated_at, update_at, last_modified, modified_at)')
            
            # Check ID columns with flexible naming  
            id_candidates = ['id', 'ID', 'Id', 'pk_id', 'primary_id']
            has_id_column = any(col in columns for col in id_candidates)
            if not has_id_column:
                missing_columns.append('ID column (tried: id, ID, Id, pk_id)')
            
            if missing_columns:
                self.logger.logger.error(
                    "Table missing required columns for row-based chunking",
                    table_name=table_name,
                    missing_columns=missing_columns,
                    available_columns=columns[:10]
                )
                return False
            
            self.logger.logger.info(
                "Table validation successful for row-based chunking",
                table_name=table_name,
                column_count=len(columns),
                has_update_at=True,
                has_id=True
            )
            
            return True
            
        except Exception as e:
            self.logger.logger.error(
                "Table validation failed",
                table_name=table_name,
                error=str(e)
            )
            return False
    
    
    def _process_batch_with_retries(
        self, 
        batch_data: List[Dict], 
        table_name: str, 
        batch_id: str, 
        current_timestamp: str,
        max_retries: int = 3
    ) -> bool:
        """
        Process a batch with retry logic.
        
        Args:
            batch_data: List of row dictionaries
            table_name: Name of the table
            batch_id: Batch identifier
            current_timestamp: Current backup timestamp
            max_retries: Maximum retry attempts
        
        Returns:
            True if batch processed successfully
        """
        for attempt in range(max_retries):
            try:
                success = self.process_batch(
                    batch_data, table_name, batch_id, current_timestamp
                )
                
                if success:
                    return True
                else:
                    self.logger.logger.warning(
                        f"Batch processing failed, attempt {attempt + 1}/{max_retries}",
                        table_name=table_name,
                        batch_id=batch_id,
                        batch_size=len(batch_data)
                    )
                    
                    if attempt < max_retries - 1:
                        time.sleep(2 ** attempt)  # Exponential backoff
                        
            except Exception as e:
                self.logger.logger.warning(
                    f"Batch processing exception, attempt {attempt + 1}/{max_retries}",
                    table_name=table_name,
                    batch_id=batch_id,
                    error=str(e)
                )
                
                if attempt < max_retries - 1:
                    time.sleep(2 ** attempt)  # Exponential backoff
                else:
                    self.logger.error_occurred(e, f"batch_retry_{table_name}")
        
        return False
    
    def _set_final_watermark_absolute(
        self, 
        table_name: str, 
        extraction_time: datetime,
        max_data_timestamp: Optional[datetime] = None,
        last_processed_id: Optional[int] = None,
        total_rows_processed: int = 0,
        status: str = 'success',
        error_message: Optional[str] = None
    ):
        """
        Set final watermark with absolute values (not additive).
        
        Args:
            table_name: Name of the table
            extraction_time: Time of extraction
            max_data_timestamp: Latest data timestamp processed
            last_processed_id: Last processed ID
            total_rows_processed: Absolute total rows processed
            status: Final status ('success' or 'failed')
            error_message: Optional error message for failed status
        """
        try:
            # Get current watermark to preserve S3 file list and other metadata
            current_watermark = self.watermark_manager.get_table_watermark(table_name)
            
            # Build absolute watermark update (not additive)
            watermark_data = {
                'last_mysql_extraction_time': extraction_time.isoformat(),
                'mysql_status': status,
                'backup_strategy': 'row_based'
            }
            
            # Set absolute values
            if max_data_timestamp:
                watermark_data['last_mysql_data_timestamp'] = max_data_timestamp.isoformat()
            if last_processed_id is not None:
                watermark_data['last_processed_id'] = last_processed_id
            
            # BUGFIX: Don't overwrite cumulative total with session total
            # Keep existing cumulative total instead of overwriting with session total
            if current_watermark and hasattr(current_watermark, 'mysql_rows_extracted'):
                watermark_data['mysql_rows_extracted'] = current_watermark.mysql_rows_extracted + total_rows_processed
            else:
                watermark_data['mysql_rows_extracted'] = total_rows_processed
            
            if error_message:
                watermark_data['last_error'] = error_message
            
            # Preserve existing S3 file list and other metadata
            if current_watermark:
                if hasattr(current_watermark, 'processed_s3_files') and current_watermark.processed_s3_files:
                    watermark_data['processed_s3_files'] = current_watermark.processed_s3_files
                if hasattr(current_watermark, 's3_file_count'):
                    watermark_data['s3_file_count'] = current_watermark.s3_file_count
            
            # BUGFIX: Use UnifiedWatermarkManager for reliable persistence
            try:
                success = self.unified_watermark.update_watermark(
                    table_name=table_name,
                    last_id=watermark_data.get('last_processed_id'),
                    last_timestamp=watermark_data.get('last_mysql_data_timestamp'),
                    rows_processed=total_rows_processed,
                    status=watermark_data.get('mysql_status', 'success'),
                    error=watermark_data.get('last_error')
                )
            except Exception as e:
                self.logger.logger.error(f"Failed to update watermark for {table_name}: {e}")
                success = False
            
            self.logger.logger.info(
                "Final watermark set with absolute values",
                table_name=table_name,
                total_rows_final=total_rows_processed,
                status=status,
                additive_bypassed=True
            )
            
            return success
            
        except Exception as e:
            self.logger.logger.error(
                "Failed to set final absolute watermark",
                table_name=table_name,
                error=str(e),
                total_rows=total_rows_processed
            )
            # Fallback to regular update_watermarks if absolute method fails
            return self.update_watermarks(
                table_name=table_name,
                extraction_time=extraction_time,
                max_data_timestamp=max_data_timestamp,
                last_processed_id=last_processed_id,
                rows_extracted=total_rows_processed,
                status=status,
                error_message=error_message
            )
    
    def _get_chunk_s3_files(self, table_name: str, timestamp: str) -> List[str]:
        """Get S3 files that were uploaded in this chunk based on timestamp"""
        try:
            import boto3
            from datetime import datetime, timedelta
            
            s3_client = boto3.client(
                's3',
                aws_access_key_id=self.config.s3.access_key,
                aws_secret_access_key=self.config.s3.secret_key.get_secret_value(),
                region_name=self.config.s3.region
            )
            
            # Build search pattern for this table
            safe_table_name = table_name.split(':')[-1].replace('.', '_').lower()
            prefix = f"incremental/"
            
            # Look for files created in the last few minutes (chunk processing time)
            cutoff_time = datetime.now() - timedelta(minutes=5)
            
            paginator = s3_client.get_paginator('list_objects_v2')
            page_iterator = paginator.paginate(
                Bucket=self.config.s3.bucket_name,
                Prefix=prefix
            )
            
            recent_files = []
            for page in page_iterator:
                if 'Contents' in page:
                    for obj in page['Contents']:
                        key = obj['Key']
                        # Check if this file matches our table and is recent
                        if (key.endswith('.parquet') and 
                            safe_table_name in key and 
                            obj['LastModified'].replace(tzinfo=None) > cutoff_time):
                            s3_uri = f"s3://{self.config.s3.bucket_name}/{key}"
                            recent_files.append(s3_uri)
            
            self.logger.logger.debug(
                f"Found {len(recent_files)} recent S3 files for chunk tracking",
                table_name=table_name,
                files=recent_files[:3]  # Log first 3 for debugging
            )
            
            return recent_files
            
        except Exception as e:
            self.logger.logger.warning(
                f"Failed to get chunk S3 files: {e}",
                table_name=table_name
            )
            return []

    def _count_rows_in_s3_files(self, s3_file_list: List[str]) -> int:
        """Count total rows in a list of S3 files"""
        if not s3_file_list:
            return 0
            
        try:
            import boto3
            import pyarrow.parquet as pq
            from io import BytesIO
            
            s3_client = boto3.client(
                's3',
                aws_access_key_id=self.config.s3.access_key,
                aws_secret_access_key=self.config.s3.secret_key.get_secret_value(),
                region_name=self.config.s3.region
            )
            
            total_rows = 0
            bucket = self.config.s3.bucket_name
            
            for s3_uri in s3_file_list:
                try:
                    key = s3_uri.replace(f"s3://{bucket}/", "")
                    response = s3_client.get_object(Bucket=bucket, Key=key)
                    parquet_data = response['Body'].read()
                    parquet_file = pq.ParquetFile(BytesIO(parquet_data))
                    total_rows += parquet_file.metadata.num_rows
                except Exception as e:
                    self.logger.logger.warning(f"Failed to count rows in {s3_uri}: {e}")
                    
            return total_rows
            
        except Exception as e:
            self.logger.logger.error(f"Failed to count rows in S3 files: {e}")
            return 0

    def _count_rows_in_backup_s3_files(self, table_name: str) -> int:
        """Count total rows in existing backup S3 files (diagnostic utility)"""
        try:
            # Get existing backup files from watermark
            watermark = self.watermark_manager.get_table_watermark(table_name)
            if not watermark or not hasattr(watermark, 'backup_s3_files') or not watermark.backup_s3_files:
                return 0
            
            return self._count_rows_in_s3_files(watermark.backup_s3_files)
            
        except Exception as e:
            self.logger.logger.warning(
                f"Failed to count backup S3 rows: {e}",
                table_name=table_name
            )
            return 0

    def _update_chunk_watermark_with_files(
        self, 
        table_name: str, 
        last_timestamp: str, 
        last_id: int, 
        total_rows_processed: int,
        chunk_s3_files: List[str]
    ):
        """
        Update watermark with resume data AND S3 files created in chunk.
        
        This method updates both resume position AND tracks S3 files to prevent
        data loss when sync is interrupted.
        
        Args:
            table_name: Name of the table
            last_timestamp: Last processed timestamp
            last_id: Last processed ID
            total_rows_processed: Session progress
            chunk_s3_files: S3 files created in this chunk
        """
        try:
            # Get existing watermark to preserve backup stage files
            watermark = self.watermark_manager.get_table_watermark(table_name)
            existing_backup_files = []
            if watermark and hasattr(watermark, 'backup_s3_files') and watermark.backup_s3_files:
                existing_backup_files = watermark.backup_s3_files.copy()
            
            
            # Get processed files to avoid re-adding them
            processed_files = []
            if watermark and hasattr(watermark, 'processed_s3_files') and watermark.processed_s3_files:
                processed_files = watermark.processed_s3_files
            
            # Add new chunk files to backup stage files (NOT processed_s3_files)
            # CRITICAL FIX: Exclude files that are already processed
            all_backup_files = existing_backup_files.copy()
            for file_uri in chunk_s3_files:
                if file_uri in processed_files:
                    # Skip files that are already processed
                    continue
                elif file_uri not in all_backup_files:
                    all_backup_files.append(file_uri)
            
            # Calculate cumulative totals
            # Get existing watermark to calculate cumulative values
            existing_extracted = 0
            if watermark and hasattr(watermark, 'mysql_rows_extracted') and watermark.mysql_rows_extracted:
                existing_extracted = watermark.mysql_rows_extracted
            
            # For rows: use session progress for incremental tracking
            # This is the session total, not cumulative across all sessions
            cumulative_rows_extracted = total_rows_processed
            
            # Build watermark update data
            # CRITICAL FIX: Don't update processed_s3_files during backup!
            # processed_s3_files should only be updated by Redshift loader
            watermark_data = {
                'last_mysql_data_timestamp': last_timestamp,
                'last_processed_id': last_id,
                'mysql_rows_extracted': cumulative_rows_extracted,    # Session progress only
                'mysql_status': 'in_progress',
                'backup_strategy': 'row_based',
                'last_mysql_extraction_time': datetime.now().isoformat(),
                's3_file_count': len(all_backup_files),               # Will be updated to total in watermark manager
                'backup_s3_files': all_backup_files                   # Track backup files separately
                # ❌ DON'T update processed_s3_files here - that's for Redshift loading!
            }
            
            # Use direct update to set all data
            success = self.watermark_manager._update_watermark_direct(
                table_name=table_name,
                watermark_data=watermark_data
            )
            
            self.logger.logger.info(
                "Updated chunk watermark with S3 file tracking",
                table_name=table_name,
                last_timestamp=last_timestamp,
                last_id=last_id,
                session_progress_rows=total_rows_processed,
                chunk_files=len(chunk_s3_files),
                total_backup_files=len(all_backup_files)
            )
            
            return success
            
        except Exception as e:
            self.logger.logger.warning(
                f"Failed to update chunk watermark with files: {e}",
                table_name=table_name
            )
            return False

    def _update_chunk_watermark_absolute(
        self, 
        table_name: str, 
        last_timestamp: str, 
        last_id: int, 
        total_rows_processed: int
    ):
        """
        Update watermark with resume data only (timestamp + ID).
        
        This method updates ONLY the resume position (timestamp/ID) without 
        touching mysql_rows_extracted to prevent overwriting cumulative totals.
        
        Args:
            table_name: Name of the table
            last_timestamp: Last processed timestamp
            last_id: Last processed ID
            total_rows_processed: Session progress (used only for logging)
        """
        try:
            # Validate parameters before watermark update
            if last_timestamp is None:
                self.logger.logger.error(
                    "last_timestamp is None in watermark update",
                    table_name=table_name,
                    last_id=last_id,
                    total_rows=total_rows_processed
                )
                last_timestamp = '1970-01-01 00:00:00'  # Safe fallback
            
            # Use direct watermark update ONLY for resume data (NOT row counts)
            watermark_data = {
                'last_mysql_data_timestamp': last_timestamp,
                'last_processed_id': last_id,
                # CRITICAL FIX: Don't touch mysql_rows_extracted in chunk updates
                # 'mysql_rows_extracted': total_rows_processed,  # ❌ REMOVED - causes overwrite
                'mysql_status': 'in_progress',
                'backup_strategy': 'row_based',
                'last_mysql_extraction_time': datetime.now().isoformat()
            }
            
            # BUGFIX: Use UnifiedWatermarkManager for reliable chunk updates
            try:
                success = self.unified_watermark.update_watermark(
                    table_name=table_name,
                    last_id=watermark_data.get('last_processed_id'),
                    last_timestamp=watermark_data.get('last_mysql_data_timestamp'),
                    rows_processed=0,  # Don't add rows in chunk updates to prevent double-counting
                    status=watermark_data.get('mysql_status', 'in_progress'),
                    error=watermark_data.get('last_error')
                )
            except Exception as e:
                self.logger.logger.error(f"Failed to update watermark for {table_name}: {e}")
                success = False
            
            self.logger.logger.debug(
                "Updated chunk watermark with resume data only",
                table_name=table_name,
                last_timestamp=last_timestamp,
                last_id=last_id,
                session_progress_rows=total_rows_processed,
                row_count_preserved=True
            )
            
            return success
            
        except Exception as e:
            self.logger.logger.warning(
                "Failed to update chunk watermark with absolute values",
                table_name=table_name,
                error=str(e),
                total_rows=total_rows_processed
            )
            return False
    
    def _set_final_watermark_with_session_control(
        self, 
        table_name: str, 
        extraction_time: datetime,
        max_data_timestamp: Optional[datetime] = None,
        last_processed_id: Optional[int] = None,
        session_rows_processed: int = 0,
        status: str = 'success',
        error_message: Optional[str] = None
    ):
        """
        Set final watermark using absolute row count.
        
        SIMPLIFIED: Always uses the provided row count as absolute value.
        No accumulation, no modes, no complexity.
        
        Args:
            table_name: Name of the table
            extraction_time: Time of extraction
            max_data_timestamp: Latest data timestamp processed
            last_processed_id: Last processed ID
            session_rows_processed: Rows processed in this session (absolute count)
            status: Final status ('success' or 'failed')
            error_message: Optional error message for failed status
        """
        try:
            
            # Get actual S3 file count from S3 directly (not in-memory stats)
            actual_s3_files = self._count_actual_s3_files(table_name)
            
            # ENHANCED: Get the backup_s3_files list and count ACTUAL rows from files
            watermark = self.watermark_manager.get_table_watermark(table_name)
            existing_backup_files = []
            if watermark and hasattr(watermark, 'backup_s3_files') and watermark.backup_s3_files:
                existing_backup_files = watermark.backup_s3_files
            
            # SIMPLIFIED WATERMARK LOGIC: Count all existing S3 files
            watermark = self.watermark_manager.get_table_watermark(table_name)
            all_s3_files = set()
            
            # Add all backup files
            if existing_backup_files:
                all_s3_files.update(existing_backup_files)
                
            # Add all processed files  
            if watermark and hasattr(watermark, 'processed_s3_files') and watermark.processed_s3_files:
                all_s3_files.update(watermark.processed_s3_files)
            
            # Count total existing files and rows
            total_existing_files = len(all_s3_files)
            try:
                total_existing_rows = self._count_rows_in_s3_files(list(all_s3_files))
            except Exception as e:
                self.logger.logger.warning(f"Failed to count rows in existing S3 files: {e}")
                total_existing_rows = session_rows_processed  # Fallback to current session
            
            self.logger.logger.info(
                "Simplified watermark calculation - count all existing S3 files",
                table_name=table_name,
                existing_backup_files=len(existing_backup_files),
                existing_processed_files=len(watermark.processed_s3_files) if watermark and watermark.processed_s3_files else 0,
                total_existing_files=total_existing_files,
                total_existing_rows=total_existing_rows,
                session_rows=session_rows_processed,
                fix_applied="simplified_existing_files_count"
            )
            
<<<<<<< HEAD
            # Use ABSOLUTE mode with TOTAL cumulative count
=======
            # BUGFIX: Calculate cumulative total instead of overwriting with session total
            current_watermark = self.watermark_manager.get_table_watermark(table_name)
            if current_watermark and hasattr(current_watermark, 'mysql_rows_extracted') and current_watermark.mysql_rows_extracted:
                cumulative_rows = current_watermark.mysql_rows_extracted + session_rows_processed
            else:
                cumulative_rows = session_rows_processed
                
            # Use simplified watermark update with cumulative count
>>>>>>> 547d4004
            success = self.watermark_manager.update_mysql_watermark(
                table_name=table_name,
                extraction_time=extraction_time,
                max_data_timestamp=max_data_timestamp,
                last_processed_id=last_processed_id,
                rows_extracted=cumulative_rows,  # Use cumulative instead of session
                status=status,
                backup_strategy=getattr(self, 'strategy_name', 'sequential'),
                s3_file_count=actual_s3_files,
                error_message=error_message,
                mode='absolute',  # Use absolute mode to reflect session-specific counts
                session_id=None
            )
            
<<<<<<< HEAD
=======
            # CRITICAL FIX: Add S3 files to blacklist after successful backup
            if status == 'success' and hasattr(self, '_created_s3_files') and self._created_s3_files:
                try:
                    # Add newly created S3 files to processed_files blacklist
                    self.watermark_manager.simple_manager.update_redshift_state(
                        table_name=table_name,
                        loaded_files=self._created_s3_files,
                        status='pending',  # Files created but not yet loaded to Redshift
                        error=None
                    )
                    self.logger.logger.info(
                        f"Added {len(self._created_s3_files)} S3 files to blacklist",
                        table_name=table_name,
                        files_count=len(self._created_s3_files)
                    )
                except Exception as e:
                    self.logger.logger.error(
                        f"Failed to update S3 files blacklist: {e}",
                        table_name=table_name,
                        files_count=len(self._created_s3_files)
                    )
>>>>>>> 547d4004
            
            self.logger.logger.info(
                "Final watermark updated with absolute count",
                table_name=table_name,
                session_rows=session_rows_processed,
                status=status
            )
            
            return success
            
        except Exception as e:
            self.logger.logger.error(
                "Failed to set final watermark with session control",
                table_name=table_name,
                error=str(e),
                session_rows=session_rows_processed
            )
            # Fallback to old method if new mode fails (with S3 count fix)
            try:
                s3_stats = self.s3_manager.get_upload_stats()
                fallback_s3_files = s3_stats.get('total_files', 0)
            except:
                fallback_s3_files = 0  # Safe fallback if S3Manager fails
                
            return self.update_watermarks(
                table_name=table_name,
                extraction_time=extraction_time,
                max_data_timestamp=max_data_timestamp,
                last_processed_id=last_processed_id,
                rows_extracted=session_rows_processed,
                s3_file_count=fallback_s3_files,  # ✅ FIXED: Include S3 count in fallback
                status=status,
                error_message=error_message
            )
    
    def _get_table_config(self, table_name: str) -> Optional[Dict[str, Any]]:
        """Get table configuration from pipeline config"""
        if hasattr(self, 'pipeline_config') and self.pipeline_config:
            tables = self.pipeline_config.get('tables', {})
            
            # Try exact match first
            if table_name in tables:
                config = tables.get(table_name)
                self.logger.logger.info(f"Found exact table config for {table_name}", extra={
                    "table": table_name,
                    "config_keys": list(config.keys()) if config else [],
                    "has_additional_where": bool(config.get('additional_where') if config else False)
                })
                return config
            
            # Extract unscoped table name for scoped lookups (US_DW_UNIDW_SSH:unidw.table -> unidw.table)
            unscoped_name = self._extract_mysql_table_name(table_name)
            if unscoped_name in tables:
                config = tables.get(unscoped_name)
                self.logger.logger.info(f"Found unscoped table config for {table_name} -> {unscoped_name}", extra={
                    "table": table_name,
                    "unscoped_name": unscoped_name,
                    "config_keys": list(config.keys()) if config else [],
                    "has_additional_where": bool(config.get('additional_where') if config else False),
                    "additional_where_value": config.get('additional_where') if config else None
                })
                return config
            
            # Log available table names for debugging
            self.logger.logger.warning(f"No table config found for {table_name}", extra={
                "table": table_name,
                "unscoped_name": unscoped_name,
                "available_tables": list(tables.keys())[:10]  # First 10 for brevity
            })
        else:
            self.logger.logger.warning(f"No pipeline config available for {table_name}", extra={
                "table": table_name,
                "has_pipeline_config": hasattr(self, 'pipeline_config'),
                "pipeline_config_is_truthy": bool(getattr(self, 'pipeline_config', None))
            })
        
        return None
    
    def _get_table_schema(self, cursor, table_name: str) -> Dict[str, str]:
        """Get table schema from database"""
        try:
            mysql_table_name = self._extract_mysql_table_name(table_name)
            cursor.execute(f"DESCRIBE {mysql_table_name}")
            describe_results = cursor.fetchall()
            
            # Handle both dictionary and tuple cursors
            if describe_results and isinstance(describe_results[0], dict):
                schema = {row['Field']: row['Type'] for row in describe_results}
            else:
                schema = {row[0]: row[1] for row in describe_results}
            
            return schema
        except Exception as e:
            self.logger.logger.error(f"Failed to get table schema for {table_name}: {e}")
            return {}
    
    def validate_table_exists(self, cursor, table_name: str) -> bool:
        """
        Override BaseBackupStrategy validation to use CDC system
        
        Args:
            cursor: Database cursor
            table_name: Name of the table to validate (may be scoped for v1.2.0)
        
        Returns:
            True if table is valid, False otherwise
        """
        try:
            # Extract actual MySQL table name from potentially scoped name
            mysql_table_name = self._extract_mysql_table_name(table_name)
            
            self.logger.logger.debug("Validating table structure", 
                                   scoped_table_name=table_name,
                                   mysql_table_name=mysql_table_name)
            
            # Check if table exists
            cursor.execute(f"SHOW TABLES LIKE '{mysql_table_name.split('.')[-1]}'")
            if not cursor.fetchone():
                self.logger.error_occurred(
                    Exception(f"Table {mysql_table_name} does not exist"), 
                    "table_validation"
                )
                return False
            
            # Initialize CDC integration if not already done
            if not self.cdc_integration:
                try:
                    pipeline_config = getattr(self, 'pipeline_config', None)
                    self.cdc_integration = create_cdc_integration(None, pipeline_config)
                except Exception as e:
                    self.logger.logger.error(f"Failed to initialize CDC integration: {e}")
                    return False
            
            # Use CDC system for column validation instead of hardcoded requirements
            table_config = self._get_table_config(table_name)
            table_schema = self._get_table_schema(cursor, table_name)
            
            is_valid, issues = self.cdc_integration.validate_table_for_cdc(
                table_name, table_schema, table_config
            )
            
            if not is_valid:
                self.logger.logger.error(
                    "CDC validation failed for table",
                    table_name=table_name,
                    issues=issues
                )
                return False
            
            self.logger.logger.info(
                "Table validation successful using CDC system",
                table_name=table_name,
                column_count=len(table_schema)
            )
            
            return True
            
        except Exception as e:
            self.logger.error_occurred(e, "table_validation")
            return False<|MERGE_RESOLUTION|>--- conflicted
+++ resolved
@@ -177,11 +177,8 @@
                 fix_applied="s3_stats_reset_per_table"
             )
             
-<<<<<<< HEAD
-=======
             # CRITICAL FIX: Reset S3 files list for accurate per-table tracking
             self._created_s3_files = []
->>>>>>> 547d4004
             
             # Create cursor with dictionary output
             cursor = db_conn.cursor(dictionary=True, buffered=False)
@@ -510,15 +507,6 @@
                 chunk_duration = time.time() - chunk_start_time
                 
                 # Update watermark after successful chunk (absolute progress tracking)
-<<<<<<< HEAD
-                # ENHANCED: Track S3 files created in this chunk
-                chunk_s3_files = self._get_chunk_s3_files(table_name, current_timestamp)
-                
-                self._update_chunk_watermark_with_files(
-                    table_name, chunk_last_timestamp, chunk_last_id, 
-                    total_rows_processed,  # Use absolute total, not incremental
-                    chunk_s3_files  # Track files created in this chunk
-=======
                 # Use accumulated values if we processed data, otherwise use chunk values
                 final_timestamp = accumulated_last_timestamp if batch_success_count > 0 else chunk_last_timestamp
                 final_id = accumulated_last_id if batch_success_count > 0 else chunk_last_id
@@ -526,7 +514,6 @@
                 self._update_chunk_watermark_absolute(
                     table_name, final_timestamp, final_id, 
                     total_rows_processed  # Use absolute total, not incremental
->>>>>>> 547d4004
                 )
                 
                 self.logger.logger.info(
@@ -628,19 +615,6 @@
                 )
             
             # Final watermark update with completion status (additive session total)
-<<<<<<< HEAD
-            # Handle last_timestamp which could be string or datetime
-            if isinstance(last_timestamp, str):
-                max_timestamp = datetime.fromisoformat(last_timestamp)
-            elif isinstance(last_timestamp, datetime):
-                max_timestamp = last_timestamp
-            else:
-                # Fallback to current time if timestamp is invalid
-                max_timestamp = datetime.now()
-                self.logger.logger.warning(
-                    f"Invalid last_timestamp type: {type(last_timestamp)}, using current time"
-                )
-=======
             # Handle datetime objects, ISO format strings, and UNIX timestamps
             if isinstance(last_timestamp, datetime):
                 max_data_timestamp = last_timestamp
@@ -650,7 +624,6 @@
             else:
                 # Handle ISO format string
                 max_data_timestamp = datetime.fromisoformat(str(last_timestamp))
->>>>>>> 547d4004
             
             self._set_final_watermark_with_session_control(
                 table_name=table_name,
@@ -1760,9 +1733,6 @@
                 fix_applied="simplified_existing_files_count"
             )
             
-<<<<<<< HEAD
-            # Use ABSOLUTE mode with TOTAL cumulative count
-=======
             # BUGFIX: Calculate cumulative total instead of overwriting with session total
             current_watermark = self.watermark_manager.get_table_watermark(table_name)
             if current_watermark and hasattr(current_watermark, 'mysql_rows_extracted') and current_watermark.mysql_rows_extracted:
@@ -1771,7 +1741,6 @@
                 cumulative_rows = session_rows_processed
                 
             # Use simplified watermark update with cumulative count
->>>>>>> 547d4004
             success = self.watermark_manager.update_mysql_watermark(
                 table_name=table_name,
                 extraction_time=extraction_time,
@@ -1781,13 +1750,9 @@
                 status=status,
                 backup_strategy=getattr(self, 'strategy_name', 'sequential'),
                 s3_file_count=actual_s3_files,
-                error_message=error_message,
-                mode='absolute',  # Use absolute mode to reflect session-specific counts
-                session_id=None
-            )
-            
-<<<<<<< HEAD
-=======
+                error_message=error_message
+            )
+            
             # CRITICAL FIX: Add S3 files to blacklist after successful backup
             if status == 'success' and hasattr(self, '_created_s3_files') and self._created_s3_files:
                 try:
@@ -1809,7 +1774,6 @@
                         table_name=table_name,
                         files_count=len(self._created_s3_files)
                     )
->>>>>>> 547d4004
             
             self.logger.logger.info(
                 "Final watermark updated with absolute count",
