--- conflicted
+++ resolved
@@ -431,7 +431,6 @@
                     )
             
             # Final watermark update with completion status (additive session total)
-<<<<<<< HEAD
             # Handle last_timestamp which could be string or datetime
             if isinstance(last_timestamp, str):
                 max_timestamp = datetime.fromisoformat(last_timestamp)
@@ -443,22 +442,11 @@
                 self.logger.logger.warning(
                     f"Invalid last_timestamp type: {type(last_timestamp)}, using current time"
                 )
-=======
-            # Handle both datetime objects and ISO format strings
-            if isinstance(last_timestamp, datetime):
-                max_data_timestamp = last_timestamp
-            else:
-                max_data_timestamp = datetime.fromisoformat(last_timestamp)
->>>>>>> 6f4714ec
             
             self._set_final_watermark_with_session_control(
                 table_name=table_name,
                 extraction_time=datetime.now(),
-<<<<<<< HEAD
                 max_data_timestamp=max_timestamp,
-=======
-                max_data_timestamp=max_data_timestamp,
->>>>>>> 6f4714ec
                 last_processed_id=last_id,
                 session_rows_processed=total_rows_processed,  # Session total
                 status='success'
@@ -1471,17 +1459,10 @@
                 total_existing_files=total_existing_files,
                 total_existing_rows=total_existing_rows,
                 session_rows=session_rows_processed,
-<<<<<<< HEAD
                 fix_applied="simplified_existing_files_count"
             )
             
             # Use ABSOLUTE mode with TOTAL cumulative count
-=======
-                s3_files_tracked=True
-            )
-            
-            # Use simplified watermark update with absolute count
->>>>>>> 6f4714ec
             success = self.watermark_manager.update_mysql_watermark(
                 table_name=table_name,
                 extraction_time=extraction_time,
@@ -1490,15 +1471,10 @@
                 rows_extracted=total_existing_rows,  # SIMPLIFIED: Total rows in all existing S3 files
                 status=status,
                 backup_strategy='row_based',
-<<<<<<< HEAD
                 s3_file_count=total_existing_files,  # SIMPLIFIED: Total existing S3 files count
                 error_message=error_message,
                 mode='absolute',  # Use absolute with correct total
                 session_id=session_id
-=======
-                s3_file_count=actual_s3_files,
-                error_message=error_message
->>>>>>> 6f4714ec
             )
             
             
